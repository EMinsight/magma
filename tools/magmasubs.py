# Substitutions used in codegen.py
#
# Substitutions are applied in the order listed. This is important in cases
# where multiple substitutions could match, or when one substitution matches
# the result of a previous substitution. For example, these rules are correct
# in this order:
#
#    ('real',   'double precision',  'real',   'double precision' ),  # before double
#    ('float',  'double',            'float',  'double'           ),
#
# but if switched would translate 'double precision' -> 'float precision',
# which is wrong.
#
# @author Mark Gates



# !!!!!!!!!!!!!!!!!!!!!!!!!!!!!!!!!!!!!!!!!!!!!!!!!!!!!!!!!!!!!!!!!!!!!!!!!!! #
#                                                                             #
#          DO NOT EDIT      OpenCL and MIC versions      DO NOT EDIT          #
#          DO NOT EDIT      OpenCL and MIC versions      DO NOT EDIT          #
#          DO NOT EDIT      OpenCL and MIC versions      DO NOT EDIT          #
#                                                                             #
# Please edit the CUDA MAGMA version, then copy it to MIC and OpenCL MAGMA.   #
# Otherwise they get out-of-sync and it's really hard to sync them up again.  #
#                                                                             #
# !!!!!!!!!!!!!!!!!!!!!!!!!!!!!!!!!!!!!!!!!!!!!!!!!!!!!!!!!!!!!!!!!!!!!!!!!!! #


# ===========================================================================
# utilitiy functions

# ----------------------------------------
def upper( table ):
    '''
    maps double-nested list of strings to upper case.
    [ ['Foo', 'bar'], ['baz', 'ZAB'] ]
    becomes
    [ ['FOO', 'BAR'], ['BAZ', 'ZAB'] ]
    '''
    ucase = [ [ x.upper() for x in row ] for row in table ]
    return ucase
# end


# ----------------------------------------
def lower( table ):
    '''
    maps double-nested list of strings to lower case.
    [ ['Foo', 'BAR'], ['BAZ', 'zab'] ]
    becomes
    [ ['foo', 'bar'], ['baz', 'zab'] ]
    '''
    lcase = [ [ x.lower() for x in row ] for row in table ]
    return lcase
# end


# ----------------------------------------
def title( table ):
    '''
    Maps double-nested list of strings to Title case. Useful for cuBLAS.
    [ ['FOO', 'bar'], ['Baz', 'Zab'] ]
    becomes
    [ ['Foo', 'Bar'], ['Baz', 'Zab'] ]
    '''
    tcase = [ [ x.title() for x in row ] for row in table ]
    return tcase
# end


# ===========================================================================
# BLAS and LAPACK routines need both lower and uppercase, for example:
# in filenames:              zgetrf.cpp
# in magma_zlapack.h:        FORTRAN_NAME( zaxpy, ZAXAPY )
# in doxygen documentation:  ZGETRF computes ...
# BLAS also needs Titlecase: cublasZaxpy
# The easiest way to maintain this is to separate these lists here,
# and use them later with the above lower, upper, and title routines.

# ----------------------------------------
blas_mixed = [
    # BLAS and LAPACK, lowercase, alphabetic order
    # for mixed precision
    ('daxpy',          'zaxpy'           ),
    ('ddot',           'zdotc'           ),
    ('dgemm',          'zgemm'           ),
    ('dgeqrf',         'zgeqrf'          ),
    ('dgeqrs',         'zgeqrs'          ),
    ('dgesv',          'zgesv'           ),
    ('dgetrf',         'zgetrf'          ),
    ('dgetrs',         'zgetrs'          ),
    ('dlacpy',         'zlacpy'          ),
    ('dlag2s',         'zlag2c'          ),
    ('dlagsy',         'zlaghe'          ),
    ('dlange',         'zlange'          ),
    ('dlansy',         'zlanhe'          ),
    ('dlansy',         'zlansy'          ),
    ('dlarnv',         'zlarnv'          ),
    ('dlat2s',         'zlat2c'          ),
    ('dnrm2',          'dznrm2'          ),
    ('dormqr',         'zunmqr'          ),
    ('dpotrf',         'zpotrf'          ),
    ('dpotrs',         'zpotrs'          ),
    ('dsymm',          'zhemm'           ),
    ('dsymv',          'zhemv'           ),
    ('dsyrk',          'zherk'           ),
    ('dsytrf',         'zhetrf'          ),
    ('dsytrs',         'zhetrs'          ),
    ('dtrmm',          'ztrmm'           ),
    ('dtrsm',          'ztrsm'           ),
    ('dtrsv',          'ztrsv'           ),
    ('idamax',         'izamax'          ),
    ('slag2d',         'clag2z'          ),
    ('slansy',         'clanhe'          ),
    ('slat2d',         'clat2z'          ),
    ('spotrf',         'cpotrf'          ),
    ('ssysv',          'chesv'           ),
    ('ssysv',          'csysv'           ),
    ('ssytrf',         'chetrf'          ),
    ('ssytrs',         'chetrs'          ),
    ('strmm',          'ctrmm'           ),
    ('strsm',          'ctrsm'           ),
    ('strsv',          'ctrsv'           ),
]


# ----------------------------------------
blas = [
    # BLAS, lowercase, alphabetic order
    ('isamax',         'idamax',         'icamax',         'izamax'          ),
    ('isamax',         'idamax',         'isamax',         'idamax'          ),
    ('isamin',         'idamin',         'icamin',         'izamin'          ),
    ('sasum',          'dasum',          'scasum',         'dzasum'          ),
    ('saxpy',          'daxpy',          'caxpy',          'zaxpy'           ),
    ('scopy',          'dcopy',          'ccopy',          'zcopy'           ),
    ('scopy',          'dcopy',          'scopy',          'dcopy'           ),
    ('sdot',           'ddot',           'cdotc',          'zdotc'           ),
    ('sdot',           'ddot',           'cdotu',          'zdotu'           ),
    ('sgemm',          'dgemm',          'cgemm',          'zgemm'           ),
    ('sgemv',          'dgemv',          'cgemv',          'zgemv'           ),
    ('sger',           'dger',           'cgerc',          'zgerc'           ),
    ('sger',           'dger',           'cgeru',          'zgeru'           ),
    ('snrm2',          'dnrm2',          'scnrm2',         'dznrm2'          ),
    ('srot',           'drot',           'crot',           'zrot'            ),
    ('srot',           'drot',           'csrot',          'zdrot'           ),
    ('srot',           'drot',           'srot',           'drot'            ),
    ('sscal',          'dscal',          'cscal',          'zscal'           ),
    ('sscal',          'dscal',          'csscal',         'zdscal'          ),
    ('sscal',          'dscal',          'sscal',          'dscal'           ),
    ('sswap',          'dswap',          'cswap',          'zswap'           ),
    ('ssymm',          'dsymm',          'chemm',          'zhemm'           ),
    ('ssymm',          'dsymm',          'csymm',          'zsymm'           ),
    ('ssymv',          'dsymv',          'chemv',          'zhemv'           ),
    ('ssymv',          'dsymv',          'csymv',          'zsymv'           ),
    ('ssyr',           'dsyr',           'cher',           'zher'            ),  # also does zher2, zher2k, zherk
    ('ssyr',           'dsyr',           'csyr',           'zsyr'            ),  # also does zsyrk, zsyr2k
    ('strmm',          'dtrmm',          'ctrmm',          'ztrmm'           ),
    ('strmv',          'dtrmv',          'ctrmv',          'ztrmv'           ),
    ('strsm',          'dtrsm',          'ctrsm',          'ztrsm'           ),
    ('strsv',          'dtrsv',          'ctrsv',          'ztrsv'           ),
]


# ----------------------------------------
lapack = [
    # LAPACK, lowercase, alphabetic order
    ('sbdsdc',         'dbdsdc',         'sbdsdc',         'dbdsdc'          ),
    ('sbdsqr',         'dbdsqr',         'cbdsqr',         'zbdsqr'          ),
    ('sbdt01',         'dbdt01',         'cbdt01',         'zbdt01'          ),
    ('ssidi',          'dsidi',          'ssidi',          'dsidi'           ),
    ('sgbbrd',         'dgbbrd',         'cgbbrd',         'zgbbrd'          ),
    ('sgbsv',          'dgbsv',          'cgbsv',          'zgbsv'           ),
    ('sgebak',         'dgebak',         'cgebak',         'zgebak'          ),
    ('sgebal',         'dgebal',         'cgebal',         'zgebal'          ),
    ('sgebd2',         'dgebd2',         'cgebd2',         'zgebd2'          ),
    ('sgebrd',         'dgebrd',         'cgebrd',         'zgebrd'          ),
    ('sgeev',          'dgeev',          'cgeev',          'zgeev'           ),
    ('sgegqr',         'dgegqr',         'cgegqr',         'zgegqr'          ),
    ('sgehd2',         'dgehd2',         'cgehd2',         'zgehd2'          ),
    ('sgehrd',         'dgehrd',         'cgehrd',         'zgehrd'          ),
    ('sgejsv',         'dgejsv',         'cgejsv',         'zgejsv'          ),
    ('sgelq2',         'dgelq2',         'cgelq2',         'zgelq2'          ),
    ('sgelqf',         'dgelqf',         'cgelqf',         'zgelqf'          ),
    ('sgelqs',         'dgelqs',         'cgelqs',         'zgelqs'          ),
    ('sgels',          'dgels',          'cgels',          'zgels'           ),
    ('sgeqlf',         'dgeqlf',         'cgeqlf',         'zgeqlf'          ),
    ('sgeqp3',         'dgeqp3',         'cgeqp3',         'zgeqp3'          ),
    ('sgeqr2',         'dgeqr2',         'cgeqr2',         'zgeqr2'          ),
    ('sgeqrf',         'dgeqrf',         'cgeqrf',         'zgeqrf'          ),
    ('sgerqf',         'dgerqf',         'cgerqf',         'zgerqf'          ),
    ('sgeqrs',         'dgeqrs',         'cgeqrs',         'zgeqrs'          ),
    ('sgeqrt',         'dgeqrt',         'cgeqrt',         'zgeqrt'          ),
    ('sgerfs',         'dgerfs',         'cgerfs',         'zgerfs'          ),
    ('sgesdd',         'dgesdd',         'cgesdd',         'zgesdd'          ),
    ('sgessm',         'dgessm',         'cgessm',         'zgessm'          ),
    ('sgesv',          'dgesv',          'cgesv',          'zgesv'           ),  # also does zgesvd, zgesvj
    ('sget22',         'dget22',         'cget22',         'zget22'          ),
    ('sgetf2',         'dgetf2',         'cgetf2',         'zgetf2'          ),
    ('sgetmi',         'dgetmi',         'cgetmi',         'zgetmi'          ),
    ('sgetmo',         'dgetmo',         'cgetmo',         'zgetmo'          ),
    ('sgetrf',         'dgetrf',         'cgetrf',         'zgetrf'          ),
    ('sgetri',         'dgetri',         'cgetri',         'zgetri'          ),
    ('sgetrs',         'dgetrs',         'cgetrs',         'zgetrs'          ),
    ('sgglse',         'dgglse',         'cgglse',         'zgglse'          ),
    ('sggrqf',         'dggrqf',         'cggrqf',         'zggrqf'          ),
    ('shseqr',         'dhseqr',         'chseqr',         'zhseqr'          ),
    ('shst01',         'dhst01',         'chst01',         'zhst01'          ),
    ('slabad',         'dlabad',         'slabad',         'dlabad'          ),
    ('slabrd',         'dlabrd',         'clabrd',         'zlabrd'          ),
    ('slacgv',         'dlacgv',         'clacgv',         'zlacgv'          ),
    ('slacp2',         'dlacp2',         'clacp2',         'zlacp2'          ),
    ('slacpy',         'dlacpy',         'clacpy',         'zlacpy'          ),
    ('slacrm',         'dlacrm',         'clacrm',         'zlacrm'          ),
    ('sladiv',         'dladiv',         'cladiv',         'zladiv'          ),
    ('slaed',          'dlaed',          'slaed',          'dlaed'           ),
    ('slaex',          'dlaex',          'slaex',          'dlaex'           ),
    ('slag2d',         'dlag2s',         'clag2z',         'zlag2c'          ),
    ('slagsy',         'dlagsy',         'claghe',         'zlaghe'          ),
    ('slagsy',         'dlagsy',         'clagsy',         'zlagsy'          ),
    ('slahr',          'dlahr',          'clahr',          'zlahr'           ),
    ('slaln2',         'dlaln2',         'slaln2',         'dlaln2'          ),
    ('slamc3',         'dlamc3',         'slamc3',         'dlamc3'          ),
    ('slamch',         'dlamch',         'slamch',         'dlamch'          ),
    ('slamrg',         'dlamrg',         'slamrg',         'dlamrg'          ),
    ('slange',         'dlange',         'clange',         'zlange'          ),
    ('slanst',         'dlanst',         'clanht',         'zlanht'          ),
    ('slansy',         'dlansy',         'clanhe',         'zlanhe'          ),
    ('slansy',         'dlansy',         'clansy',         'zlansy'          ),
    ('slantr',         'dlantr',         'clantr',         'zlantr'          ),
    ('slapy3',         'dlapy3',         'slapy3',         'dlapy3'          ),
    ('slaqp2',         'dlaqp2',         'claqp2',         'zlaqp2'          ),
    ('slaqps',         'dlaqps',         'claqps',         'zlaqps'          ),
    ('slaqtrs',        'dlaqtrs',        'claqtrs',        'zlaqtrs'         ),
    ('slarcm',         'dlarcm',         'clarcm',         'zlarcm'          ),
    ('slarf',          'dlarf',          'clarf',          'zlarf'           ),  # also does zlarfb, zlarfg, etc.
    ('slarnv',         'dlarnv',         'clarnv',         'zlarnv'          ),
    ('slarnv',         'dlarnv',         'slarnv',         'dlarnv'          ),
    ('slartg',         'dlartg',         'clartg',         'zlartg'          ),
    ('slascl',         'dlascl',         'slascl',         'dlascl'          ),
    ('slascl',         'dlascl',         'clascl',         'zlascl'          ),
    ('slaset',         'dlaset',         'claset',         'zlaset'          ),
    ('slasrt',         'dlasrt',         'slasrt',         'dlasrt'          ),
    ('slaswp',         'dlaswp',         'claswp',         'zlaswp'          ),
    ('slasyf',         'dlasyf',         'clahef',         'zlahef'          ),
    ('slatms',         'dlatms',         'clatms',         'zlatms'          ),
    ('slatrd',         'dlatrd',         'clatrd',         'zlatrd'          ),
    ('slatrs',         'dlatrs',         'clatrs',         'zlatrs'          ),
    ('slauum',         'dlauum',         'clauum',         'zlauum'          ),
    ('slavsy',         'dlavsy',         'clavhe',         'zlavhe'          ),
    ('sorg2r',         'dorg2r',         'cung2r',         'zung2r'          ),
    ('sorgbr',         'dorgbr',         'cungbr',         'zungbr'          ),
    ('sorghr',         'dorghr',         'cunghr',         'zunghr'          ),
    ('sorglq',         'dorglq',         'cunglq',         'zunglq'          ),
    ('sorgql',         'dorgql',         'cungql',         'zungql'          ),
    ('sorgqr',         'dorgqr',         'cungqr',         'zungqr'          ),
    ('sorgtr',         'dorgtr',         'cungtr',         'zungtr'          ),
    ('sorm2r',         'dorm2r',         'cunm2r',         'zunm2r'          ),
    ('sormbr',         'dormbr',         'cunmbr',         'zunmbr'          ),
    ('sormlq',         'dormlq',         'cunmlq',         'zunmlq'          ),
    ('sormql',         'dormql',         'cunmql',         'zunmql'          ),
    ('sormqr',         'dormqr',         'cunmqr',         'zunmqr'          ),
    ('sormrq',         'dormrq',         'cunmrq',         'zunmrq'          ),
    ('sormr2',         'dormr2',         'cunmr2',         'zunmr2'          ),
    ('sormtr',         'dormtr',         'cunmtr',         'zunmtr'          ),
    ('sort01',         'dort01',         'cunt01',         'zunt01'          ),
    ('spack',          'dpack',          'cpack',          'zpack'           ),
    ('splgsy',         'dplgsy',         'cplghe',         'zplghe'          ),
    ('splgsy',         'dplgsy',         'cplgsy',         'zplgsy'          ),
    ('splrnt',         'dplrnt',         'cplrnt',         'zplrnt'          ),
    ('sposv',          'dposv',          'cposv',          'zposv'           ),
    ('spotf2',         'dpotf2',         'cpotf2',         'zpotf2'          ),
    ('spotrf',         'dpotrf',         'cpotrf',         'zpotrf'          ),
    ('spotri',         'dpotri',         'cpotri',         'zpotri'          ),
    ('spotrs',         'dpotrs',         'cpotrs',         'zpotrs'          ),
    ('sqpt01',         'dqpt01',         'cqpt01',         'zqpt01'          ),
    ('sqrt02',         'dqrt02',         'cqrt02',         'zqrt02'          ),
    ('ssbtrd',         'dsbtrd',         'chbtrd',         'zhbtrd'          ),
    ('sshift',         'dshift',         'cshift',         'zshift'          ),
    ('sssssm',         'dssssm',         'cssssm',         'zssssm'          ),
    ('sstebz',         'dstebz',         'sstebz',         'dstebz'          ),
    ('sstedc',         'dstedc',         'cstedc',         'zstedc'          ),
    ('sstedx',         'dstedx',         'cstedx',         'zstedx'          ),
    ('sstedx',         'dstedx',         'sstedx',         'dstedx'          ),
    ('sstegr',         'dstegr',         'cstegr',         'zstegr'          ),
    ('sstein',         'dstein',         'cstein',         'zstein'          ),
    ('sstemr',         'dstemr',         'cstemr',         'zstemr'          ),
    ('ssteqr',         'dsteqr',         'csteqr',         'zsteqr'          ),
    ('ssterf',         'dsterf',         'ssterf',         'dsterf'          ),
    ('ssterm',         'dsterm',         'csterm',         'zsterm'          ),
    ('sstt21',         'dstt21',         'cstt21',         'zstt21'          ),
    ('ssyev',          'dsyev',          'cheev',          'zheev'           ),
    ('ssyevd',         'dsyevd',         'cheevd',         'zheevd'          ),
    ('ssygs2',         'dsygs2',         'chegs2',         'zhegs2'          ),
    ('ssygst',         'dsygst',         'chegst',         'zhegst'          ),
    ('ssygv',          'dsygv',          'chegv',          'zhegv'           ),
    ('ssysv',          'dsysv',          'csysv',          'zsysv'           ),
    ('ssyt21',         'dsyt21',         'chet21',         'zhet21'          ),
    ('ssytd2',         'dsytd2',         'chetd2',         'zhetd2'          ),
    ('ssytf2',         'dsytf2',         'chetf2',         'zhetf2'          ),
    ('ssytf2',         'dsytf2',         'csytf2',         'zsytf2'          ),
    ('ssytrd',         'dsytrd',         'chetrd',         'zhetrd'          ),
    ('ssytrf',         'dsytrf',         'chetrf',         'zhetrf'          ),
    ('ssysv',          'dsysv',          'chesv',          'zhesv'           ),
    ('ssysv',          'dsysv',          'csysv',          'zsysv'           ),
    ('ssytrf',         'dsytrf',         'csytrf',         'zsytrf'          ),
    ('ssytrs',         'dsytrs',         'chetrs',         'zhetrs'          ),
    ('ssytrs',         'dsytrs',         'csytrs',         'zsytrs'          ),
    ('strevc',         'dtrevc',         'ctrevc',         'ztrevc'          ),
    ('strsmpl',        'dtrsmpl',        'ctrsmpl',        'ztrsmpl'         ),
    ('strtri',         'dtrtri',         'ctrtri',         'ztrtri'          ),
    ('stsmqr',         'dtsmqr',         'ctsmqr',         'ztsmqr'          ),
    ('stsqrt',         'dtsqrt',         'ctsqrt',         'ztsqrt'          ),
    ('ststrf',         'dtstrf',         'ctstrf',         'ztstrf'          ),
]


# ===========================================================================
# Dictionary is keyed on substitution type (mixed, normal, etc.)
subs = {
  # ------------------------------------------------------------
  # replacements applied to mixed precision files.
  'mixed' : [
    # ----- header
    ('ds',                        'zc'                      ),

    # ----- special cases
    ('dcopy',                     'zcopy'                   ),  # before zc
    ('dssysv',                    'zchesv'                   ),  # before zc

    # ----- Mixed precision prefix
    # TODO drop these two -- they are way too general
    ('DS',                        'ZC'                      ),
    ('ds',                        'zc'                      ),

    # ----- Preprocessor
    ('#define PRECISION_d',       '#define PRECISION_z'     ),
    ('#define PRECISION_s',       '#define PRECISION_c'     ),
    ('#undef PRECISION_d',        '#undef PRECISION_z'      ),
    ('#undef PRECISION_s',        '#undef PRECISION_c'      ),
    ('#define REAL',              '#define COMPLEX'         ),  # deprecated
    ('#undef REAL',               '#undef COMPLEX'          ),  # deprecated
    ('#define MAGMA_REAL',        '#define MAGMA_COMPLEX'   ),
    ('#undef MAGMA_REAL',         '#undef MAGMA_COMPLEX'    ),

    # ----- Text
    ('symmetric',                 'hermitian'               ),
    ('symmetric',                 'Hermitian'               ),
    ('orthogonal',                'unitary'                 ),

    # ----- CBLAS
    ('',                          'CBLAS_SADDR'             ),

    # ----- Complex numbers
    ('(double)',                  'cuComplexFloatToDouble'  ),
    ('(float)',                   'cuComplexDoubleToFloat'  ),
    ('',                          'cuCrealf'                ),
    ('',                          'cuCimagf'                ),
    ('',                          'cuCreal'                 ),
    ('',                          'cuCimag'                 ),
    ('',                          'cuConj'                  ),
    ('abs',                       'cuCabs'                  ),
    ('absf',                      'cuCabsf'                 ),

    # ----- Constants
    # see note in "normal" section below about ConjTrans
    ('MagmaTrans',                 'Magma_ConjTrans'         ),

    # ----- BLAS & LAPACK
    ]
    + title( blas_mixed )  # e.g., Dgemm, as in cuBLAS, before lowercase (e.g., for Zdrot)
    + lower( blas_mixed )  # e.g., dgemm
    + upper( blas_mixed )  # e.g., DGEMM
    + [

    # ----- PLASMA / MAGMA data types
    ('double',                    'double2'                 ),
    ('float',                     'float2'                  ),
    ('double',                    'cuDoubleComplex'         ),
    ('float',                     'cuFloatComplex'          ),
    ('double',                    'MKL_Complex16'           ),
    ('float',                     'MKL_Complex8'            ),
    ('magmaFloat_const_ptr',      'magmaFloatComplex_const_ptr' ),  # before magmaDoubleComplex
    ('magmaDouble_const_ptr',     'magmaDoubleComplex_const_ptr'),
    ('magmaFloat_ptr',            'magmaFloatComplex_ptr'   ),
    ('magmaDouble_ptr',           'magmaDoubleComplex_ptr'  ),
    ('double',                    'magmaDoubleComplex'      ),
    ('float',                     'magmaFloatComplex'       ),
    ('DOUBLE PRECISION',          'COMPLEX_16'              ),
    ('SINGLE PRECISION',          'COMPLEX'                 ),
    ('real',                      'complex'                 ),

    # ----- PLASMA / MAGMA functions, alphabetic order
    ('dsaxpy',                    'zcaxpy'                  ),
    ('dslaswp',                   'zclaswp'                 ),
    ('magma_sdgetrs',             'magma_czgetrs'           ),

    # ----- Sparse Stuff
    ('dspgmres',                  'zcpgmres'                ),
    ('dspbicgstab',               'zcpbicgstab'             ),
    ('dsir',                      'zcir'                    ),
    ('dspir',                     'zcpir'                   ),

    # ----- Prefixes
    ('blasf77_d',                 'blasf77_z'               ),
    ('blasf77_s',                 'blasf77_c'               ),
    ('cublasId',                  'cublasIz'                ),
    ('cublasD',                   'cublasZ'                 ),
    ('cublasS',                   'cublasC'                 ),
    ('clblasD',                   'clblasZ'                 ),
    ('clblasS',                   'clblasC'                 ),
    ('lapackf77_d',               'lapackf77_z'             ),
    ('lapackf77_s',               'lapackf77_c'             ),
    ('MAGMA_D',                   'MAGMA_Z'                 ),
    ('MAGMA_S',                   'MAGMA_C'                 ),
    ('magmablas_d',               'magmablas_z'             ),
    ('magmablas_s',               'magmablas_c'             ),
    ('magma_d',                   'magma_z'                 ),
    ('magma_s',                   'magma_c'                 ),
    ('magma_get_d',               'magma_get_z'             ),
    ('magma_get_s',               'magma_get_c'             ),
    ('magmasparse_ds',            'magmasparse_zc'          ),

    # magma_ceildiv -> magma_seildiv, so revert
    ('magma_ceildiv',             'magma_seildiv'           ),
    ('magma_copy',                'magma_sopy'              ),
    
  ], # end mixed

  # ------------------------------------------------------------
  # replacements applied to most files.
  'normal' : [
    # ----- header
    ('s',              'd',              'c',              'z'               ),

    # ----- Preprocessor
    ('#define PRECISION_s',  '#define PRECISION_d',  '#define PRECISION_c',   '#define PRECISION_z'  ),
    ('#undef PRECISION_s',   '#undef PRECISION_d',   '#undef PRECISION_c',    '#undef PRECISION_z'   ),
    ('#define REAL',         '#define REAL',         '#define COMPLEX',       '#define COMPLEX'      ),  # deprecated
    ('#undef REAL',          '#undef REAL',          '#undef COMPLEX',        '#undef COMPLEX'       ),  # deprecated
    ('#define MAGMA_REAL',   '#define MAGMA_REAL',   '#define MAGMA_COMPLEX', '#define MAGMA_COMPLEX'),
    ('#undef MAGMA_REAL',    '#undef MAGMA_REAL',    '#undef MAGMA_COMPLEX',  '#undef MAGMA_COMPLEX' ),
    ('#define SINGLE',       '#define DOUBLE',       '#define SINGLE',        '#define DOUBLE'       ),  # deprecated
    ('#undef SINGLE',        '#undef DOUBLE',        '#undef SINGLE',         '#undef DOUBLE'        ),  # deprecated
    ('#define MAGMA_SINGLE', '#define MAGMA_DOUBLE', '#define MAGMA_SINGLE',  '#define MAGMA_DOUBLE' ),
    ('#undef MAGMA_SINGLE',  '#undef MAGMA_DOUBLE',  '#undef MAGMA_SINGLE',   '#undef MAGMA_DOUBLE'  ),

    # ----- Text
    ('symmetric',      'symmetric',      'hermitian',      'hermitian'       ),
    ('symmetric',      'symmetric',      'Hermitian',      'Hermitian'       ),
    ('orthogonal',     'orthogonal',     'unitary',        'unitary'         ),
    ('%f',             '%lf',            '%f',             '%lf'             ),  # for scanf

    # ----- CBLAS
    ('',               '',               'CBLAS_SADDR',    'CBLAS_SADDR'     ),

    # ----- Complex numbers
    # \b regexp here avoids conjugate -> conjfugate, and fabs -> fabsf -> fabsff.
    # Note r for raw string literals, otherwise \b is a bell character.
    # The \b is deleted from replacement strings.
    # conj() and fabs() are overloaded in MAGMA, so don't need substitution.
    #(r'',             r'',              r'\bconjf\b',     r'\bconj\b'        ),
    #(r'\bfabsf\b',    r'\bfabs\b',      r'\bfabsf\b',     r'\bfabs\b'        ),
    #(r'\bfabsf\b',    r'\bfabs\b',      r'\bcabsf\b',     r'\bcabs\b'        ),
    ('',               '',               'cuCrealf',       'cuCreal'         ),
    ('',               '',               'cuCimagf',       'cuCimag'         ),
    ('',               '',               'cuConjf',        'cuConj'          ),
    ('fabsf',         r'\bfabs\b',       'cuCabsf',        'cuCabs'          ),

    # ----- Constants
    # Do not convert ConjTrans to Trans, since in most cases ConjTrans
    # must be a valid option to real-precision functions.
    # E.g., dgemm( ConjTrans, ConjTrans, ... ) should be valid; if ConjTrans is
    # converted, then dgemm will have 2 Trans cases and no ConjTrans case.
    # Only for zlarfb and zunm*, convert it using special Magma_ConjTrans alias.
    ('MagmaTrans',     'MagmaTrans',     'Magma_ConjTrans', 'Magma_ConjTrans'  ),

    # ----- BLAS & LAPACK
    ]
    + title( blas )    # e.g., Dgemm, as in cuBLAS, before lowercase (e.g., for Zdrot)
    + lower( blas )    # e.g., dgemm
    + upper( blas )    # e.g., DGEMM
    + lower( lapack )  # e.g., dgetrf
    + upper( lapack )  # e.g., DGETRF
    + [

    # ----- PLASMA / MAGMA data types
    ('float',                'double',               'std::complex<float>',  'std::complex<double>'),
    ('REAL',                 'DOUBLE PRECISION',     'REAL',                 'DOUBLE PRECISION'    ),
    ('real',                 'double precision',     'real',                 'double precision'    ),  # before double
    ('float',                'double',               'float _Complex',       'double _Complex'     ),
    ('float',                'double',               'cuFloatComplex',       'cuDoubleComplex'     ),
<<<<<<< HEAD
    ('CUDA_R_32F',           'CUDA_R_64F',           'CUDA_C_32F',           'CUDA_C_64F'          ),
=======
    #('float',                'double',               'hipComplex',           'hipDoubleComplex'   ),
    ('float',                'double',               'hipblasComplex',       'hipblasDoubleComplex'),
>>>>>>> 5152d88f
    ('float',                'double',               'MKL_Complex8',         'MKL_Complex16'       ),
    ('magmaFloat_const_ptr', 'magmaDouble_const_ptr','magmaFloatComplex_const_ptr', 'magmaDoubleComplex_const_ptr'),  # before magmaDoubleComplex
    ('magmaFloat_const_ptr', 'magmaDouble_const_ptr','magmaFloat_const_ptr',        'magmaDouble_const_ptr'       ),  # before magmaDoubleComplex
    ('magmaFloat_ptr',       'magmaDouble_ptr',      'magmaFloatComplex_ptr',       'magmaDoubleComplex_ptr'      ),  # before magmaDoubleComplex
    ('magmaFloat_ptr',       'magmaDouble_ptr',      'magmaFloat_ptr',              'magmaDouble_ptr'             ),  # before magmaDoubleComplex
    ('float',                'double',               'magmaFloatComplex',    'magmaDoubleComplex'  ),
    ('float',                'double',               'PLASMA_Complex32_t',   'PLASMA_Complex64_t'  ),
    ('PlasmaRealFloat',      'PlasmaRealDouble',     'PlasmaComplexFloat',   'PlasmaComplexDouble' ),
    ('real',                 'double precision',     'complex',              'complex\*16'         ),
    ('REAL',                 'DOUBLE PRECISION',     'COMPLEX',              'COMPLEX_16'          ),
    ('REAL',                 'DOUBLE PRECISION',     'COMPLEX',              'COMPLEX\*16'         ),
    ('sizeof_real',          'sizeof_double',        'sizeof_complex',       'sizeof_complex_16'   ),  # before complex
    ('real',                 'real',                 'complex',              'complex'             ),
    ('float',                'double',               'float2',               'double2'             ),
    ('float',                'double',               'float',                'double'              ),

    # ----- PLASMA / MAGMA functions, alphabetic order
    ('bsy2trc',        'bsy2trc',        'bhe2trc',        'bhe2trc'         ),
    ('magma_ssqrt',    'magma_dsqrt',    'magma_csqrt',    'magma_zsqrt'     ),
    ('magma_ssqrt',    'magma_dsqrt',    'magma_ssqrt',    'magma_dsqrt'     ),
    ('SAUXILIARY',     'DAUXILIARY',     'CAUXILIARY',     'ZAUXILIARY'      ),
    ('sauxiliary',     'dauxiliary',     'cauxiliary',     'zauxiliary'      ),
    ('sb2st',          'sb2st',          'hb2st',          'hb2st'           ),
    ('sbcyclic',       'dbcyclic',       'cbcyclic',       'zbcyclic'        ),
    ('SBULGE',         'DBULGE',         'CBULGE',         'ZBULGE'          ),
    ('sbulge',         'dbulge',         'cbulge',         'zbulge'          ),
    ('scheck',         'dcheck',         'ccheck',         'zcheck'          ),
    ('SCODELETS',      'DCODELETS',      'CCODELETS',      'ZCODELETS'       ),
    ('sgeadd',         'dgeadd',         'cgeadd',         'zgeadd'          ),
    ('sgeam',          'dgeam',          'cgeam',          'zgeam'           ),
    ('sgecfi',         'dgecfi',         'cgecfi',         'zgecfi'          ),
    ('SGERBT',         'DGERBT',         'CGERBT',         'ZGERBT'          ),
    ('sgerbt',         'dgerbt',         'cgerbt',         'zgerbt'          ),
    ('sgetmatrix',     'dgetmatrix',     'cgetmatrix',     'zgetmatrix'      ),
    ('sgetmatrix',     'dgetmatrix',     'sgetmatrix',     'dgetmatrix'      ),
    ('sgetrl',         'dgetrl',         'cgetrl',         'zgetrl'          ),
    ('sgetvector',     'dgetvector',     'cgetvector',     'zgetvector'      ),
    ('sgetvector',     'dgetvector',     'sgetvector',     'dgetvector'      ),
    ('slocality',      'dlocality',      'clocality',      'zlocality'       ),
    ('smalloc',        'dmalloc',        'cmalloc',        'zmalloc'         ),
    ('smalloc',        'dmalloc',        'smalloc',        'dmalloc'         ),
    ('smove',          'dmove',          'smove',          'dmove'           ),
    ('spanel_to_q',    'dpanel_to_q',    'cpanel_to_q',    'zpanel_to_q'     ),
    ('spermute',       'dpermute',       'cpermute',       'zpermute'        ),
    ('SPRBT',          'DPRBT',          'CPRBT',          'ZPRBT'           ),
    ('sprbt',          'dprbt',          'cprbt',          'zprbt'           ),
    ('SPRINT',         'DPRINT',         'CPRINT',         'ZPRINT'          ),
    ('sprint',         'dprint',         'cprint',         'zprint'          ),
    ('sprint',         'dprint',         'sprint',         'dprint'          ),
    ('sprofiling',     'dprofiling',     'cprofiling',     'zprofiling'      ),
    ('sq_to_panel',    'dq_to_panel',    'cq_to_panel',    'zq_to_panel'     ),
    ('sset',           'dset',           'cset',           'zset'            ),
    ('ssign',          'dsign',          'ssign',          'dsign'           ),
    ('SSIZE',          'DSIZE',          'CSIZE',          'ZSIZE'           ),
    ('ssplit',         'dsplit',         'csplit',         'zsplit'          ),
    ('ssyrbt',         'dsyrbt',         'cherbt',         'zherbt'          ),
    ('stile',          'dtile',          'ctile',          'ztile'           ),
    ('STRANSPOSE',     'DTRANSPOSE',     'CTRANSPOSE',     'ZTRANSPOSE'      ),
    ('stranspose',     'dtranspose',     'ctranspose_conj','ztranspose_conj' ),  # before ztranspose
    ('stranspose',     'dtranspose',     'ctranspose',     'ztranspose'      ),
    ('strdtype',       'dtrdtype',       'ctrdtype',       'ztrdtype'        ),
    ('sy2sb',          'sy2sb',          'he2hb',          'he2hb'           ),
    ('szero',          'dzero',          'czero',          'zzero'           ),

    # ----- special cases for d -> s that need complex (e.g., testing_dgeev)
    # c/z precisions are effectively disabled for these rules
    ('caxpy',             'zaxpy',              'cccccccc', 'zzzzzzzz' ),
    ('clange',            'zlange',             'cccccccc', 'zzzzzzzz' ),
    ('cuFloatComplex',    'cuDoubleComplex',    'cccccccc', 'zzzzzzzz' ),
    ('magmaFloatComplex', 'magmaDoubleComplex', 'cccccccc', 'zzzzzzzz' ),
    ('MAGMA_C',           'MAGMA_Z',            'cccccccc', 'zzzzzzzz' ),
    ('scnrm2',            'dznrm2',             'cccccccc', 'zzzzzzzz' ),
    ('magma_c',           'magma_z',            'ccccccc',  'zzzzzzz'  ),

    # ----- SPARSE BLAS
    ('cusparseS',      'cusparseD',      'cusparseC',      'cusparseZ'       ),
    ('sgeaxpy',        'dgeaxpy',        'cgeaxpy',        'zgeaxpy'         ),
    ('sgedense',       'dgedense',       'cgedense',       'zgedense'        ),
    ('sgecsr',         'dgecsr',         'cgecsr',         'zgecsr'          ),
    ('sgecsrmv',       'dgecsrmv',       'cgecsrmv',       'zgecsrmv'        ),
    ('smgecsrmv',      'dmgecsrmv',      'cmgecsrmv',      'zmgecsrmv'       ),
    ('sgeellmv',       'dgeellmv',       'cgeellmv',       'zgeellmv'        ),
    ('smgeellmv',      'dmgeellmv',      'cmgeellmv',      'zmgeellmv'       ),
    ('sgeelltmv',      'dgeelltmv',      'cgeelltmv',      'zgeelltmv'       ),
    ('smgeelltmv',     'dmgeelltmv',     'cmgeelltmv',     'zmgeelltmv'      ),
    ('sgeellrtmv',     'dgeellrtmv',     'cgeellrtmv',     'zgeellrtmv'      ),
    ('sgesellcm',      'dgesellcm',      'cgesellcm',      'zgesellcm'       ),
    ('smgesellcm',     'dmgesellcm',     'cmgesellcm',     'zmgesellcm'      ),
    ('smdot',          'dmdot',          'cmdot',          'zmdot'           ),
    ('smzdotc',        'dmzdotc',        'cmzdotc',        'zmzdotc'         ),
    ('smt',            'dmt',            'cmt',            'zmt'             ),
    ('spipelined',     'dpipelined',     'cpipelined',     'zpipelined'      ),
    ('mkl_scsrmv',     'mkl_dcsrmv',     'mkl_ccsrmv',     'mkl_zcsrmv'      ),
    ('mkl_scsrmm',     'mkl_dcsrmm',     'mkl_ccsrmm',     'mkl_zcsrmm'      ),
    ('mkl_sbsrmv',     'mkl_dbsrmv',     'mkl_cbsrmv',     'mkl_zbsrmv'      ),
    ('scsrgemv',       'dcsrgemv',       'ccsrgemv',       'zcsrgemv'        ),
    ('SCSRGEMV',       'DCSRGEMV',       'CCSRGEMV',       'ZCSRGEMV'        ),
    ('mic_scsrmm',     'mic_dcsrmm',     'mic_ccsrmm',     'mic_zcsrmm'      ),
    ('mic_sbsrmv',     'mic_dbsrmv',     'mic_cbsrmv',     'mic_zbsrmv'      ),
    ('smerge',         'dmerge',         'cmerge',         'zmerge'          ),
    ('sbcsr',          'dbcsr',          'cbcsr',          'zbcsr'           ),
    ('siterilu',       'diterilu',       'citerilu',       'ziterilu'        ),
    ('siteric',        'diteric',        'citeric',        'ziteric'         ),
    ('sdummy',         'ddummy',         'cdummy',         'zdummy'          ),
    ('stest',          'dtest',          'ctest',          'ztest'           ),
    ('sgeisai',        'dgeisai',        'cgeisai',        'zgeisai'         ),
    ('ssyisai',        'dsyisai',        'csyisai',        'zsyisai'         ),
    ('silu',           'dilu',           'cilu',           'zilu'            ),
    ('sgeblock',       'dgeblock',       'cilugeblock',    'zgeblock'        ),
    ('sge3pt',         'dge3pt',         'cge3pt',         'zge3pt'          ),    
    ('sgecscsyncfreetrsm',  'dgecscsyncfreetrsm',  'cgecscsyncfreetrsm',  'zgecscsyncfreetrsm'),   


    # ----- SPARSE Iterative Solvers
    ('scg',            'dcg',            'ccg',            'zcg'             ),
    ('slsqr',          'dlsqr',          'clsqr',          'zlsqr'           ),
    ('sgmres',         'dgmres',         'cgmres',         'zgmres'          ),
    ('sbicg',          'dbicg',          'cbicg',          'zbicg'           ),
    ('sqmr',           'dqmr',           'cqmr',           'zqmr'            ),
    ('spqmr',          'dpqmr',          'cpqmr',          'zpqmr'           ),
    ('stfqmr',         'dtfqmr',         'ctfqmr',         'ztfqmr'          ),
    ('sptfqmr',        'dptfqmr',        'cptfqmr',        'zptfqmr'         ),
    ('spcg',           'dpcg',           'cpcg',           'zpcg'            ),
    ('sbpcg',          'dbpcg',          'cbpcg',          'zbpcg'           ),
    ('spbicg',         'dpbicg',         'cpbicg',         'zpbicg'          ),
    ('spgmres',        'dpgmres',        'cpgmres',        'zpgmres'         ),
    ('sfgmres',        'dfgmres',        'cfgmres',        'zfgmres'         ),
    ('sbfgmres',       'dbfgmres',       'cbfgmres',       'zbfgmres'        ),
    ('sidr',           'didr',           'cidr',           'zidr'            ),
    ('spidr',          'dpidr',          'cpidr',          'zpidr'           ),
    ('sp1gmres',       'dp1gmres',       'cp1gmres',       'zp1gmres'        ),
    ('sjacobi',        'djacobi',        'cjacobi',        'zjacobi'         ),
    ('sftjacobi',      'dftjacobi',      'cftjacobi',      'zftjacobi'       ),
    ('siterref',       'diterref',       'citerref',       'ziterref'        ),
    ('silu',           'dilu',           'cilu',           'zilu'            ),
    ('sailu',          'dailu',          'cailu',          'zailu'           ),
    ('scuilu',         'dcuilu',         'ccuilu',         'zcuilu'          ),
    ('scumilu',        'dcumilu',        'ccumilu',        'zcumilu'         ),
    ('sbailu',         'dbailu',         'cbailu',         'zbailu'          ),
    ('spastix',        'dpastix',        'cpastix',        'zpastix'         ),
    ('slobpcg',        'dlobpcg',        'clobpcg',        'zlobpcg'         ),
    ('sbajac',         'dbajac',         'cbajac',         'zbajac'          ),
    ('sbaiter',        'dbaiter',        'cbaiter',        'zbaiter'         ),
    ('sbombard',       'dbombard',       'cbombard',       'zbombard'        ),
    ('scustom',        'dcustom',        'ccustom',        'zcustom'         ),
    ('sparilu',        'dparilu',        'cparilu',        'zparilu'         ),
    ('sparic',         'dparic',         'cparic',         'zparic'          ),

    # ----- SPARSE Iterative Eigensolvers
    ('slobpcg',        'dlobpcg',        'clobpcg',        'zlobpcg'         ),

    # ----- SPARSE Big data analytics
    ('sjaccard',       'djaccard',       'cjaccard',       'zjaccard'        ),

    # ----- SPARSE direct solver interface (PARDISO)
    ('spardiso',       'dpardiso',       'cpardiso',       'zpardiso'        ),

    # ----- SPARSE auxiliary tools
    ('matrix_s',       'matrix_d',       'matrix_c',       'matrix_z'        ),
    ('svjacobi',       'dvjacobi',       'cvjacobi',       'zvjacobi'        ),
    ('s_csr2array',    'd_csr2array',    'c_csr2array',    'z_csr2array'     ),
    ('s_array2csr',    'd_array2csr',    'c_array2csr',    'z_array2csr'     ),
    ('read_s_csr',     'read_d_csr',     'read_c_csr',     'read_z_csr'      ),
    ('print_s_csr',    'print_d_csr',    'print_c_csr',    'print_z_csr'     ),
    ('write_s_csr',    'write_d_csr',    'write_c_csr',    'write_z_csr'     ),
    ('s_transpose',    'd_transpose',    'c_transpose',    'z_transpose'     ),
    ('SPARSE_S_H',     'SPARSE_D_H',     'SPARSE_C_H',     'SPARSE_Z_H'      ),
    ('_TYPES_S_H',     '_TYPES_D_H',     '_TYPES_C_H',     '_TYPES_Z_H'      ),
    ('sresidual',      'dresidual',      'cresidual',      'zresidual'       ),
    ('scompact',       'dcompact',       'ccompact',       'zcompact'        ),
    ('sortho',         'dortho',         'cortho',         'zortho'          ),

    # ----- SPARSE runfiles
    ('run_s',          'run_d',          'run_c',          'run_z'           ),


    # ----- Xeon Phi (MIC) specific, alphabetic order unless otherwise required
    ('SREG_WIDTH',                  'DREG_WIDTH',                  'CREG_WIDTH',                  'ZREG_WIDTH' ),
    ('_MM512_I32LOEXTSCATTER_PPS',  '_MM512_I32LOEXTSCATTER_PPD',  '_MM512_I32LOEXTSCATTER_PPC',  '_MM512_I32LOEXTSCATTER_PPZ' ),
    ('_MM512_LOAD_PPS',             '_MM512_LOAD_PPD',             '_MM512_LOAD_PPC',             '_MM512_LOAD_PPZ' ),
    ('_MM512_STORE_PPS',            '_MM512_STORE_PPD',            '_MM512_STORE_PPC',            '_MM512_STORE_PPZ' ),
    ('_MM_DOWNCONV_PS_NONE',        '_MM_DOWNCONV_PD_NONE',        '_MM_DOWNCONV_PC_NONE',        '_MM_DOWNCONV_PZ_NONE' ),
    ('__M512S',                     '__M512D',                     '__M512C',                     '__M512Z' ),
    ('somatcopy',                   'domatcopy',                   'comatcopy',                   'zomatcopy'),

    # ----- Prefixes
    # Most routines have already been renamed by above BLAS/LAPACK rules.
    # Functions where real == complex name can be handled here;
    # if real != complex name, it must be handled above.
    ('blasf77_s',      'blasf77_d',      'blasf77_c',      'blasf77_z'       ),
    ('blasf77_s',      'blasf77_d',      'blasf77_s',      'blasf77_d'       ),
    ('BLAS_S',         'BLAS_D',         'BLAS_C',         'BLAS_Z'          ),
    ('BLAS_s',         'BLAS_d',         'BLAS_c',         'BLAS_z'          ),
    ('BLAS_s',         'BLAS_d',         'BLAS_s',         'BLAS_d'          ),
    ('blas_is',        'blas_id',        'blas_ic',        'blas_iz'         ),
    ('blas_s',         'blas_d',         'blas_c',         'blas_z'          ),
    ('cl_ps',          'cl_pd',          'cl_pc',          'cl_pz'           ),
    ('cl_s',           'cl_d',           'cl_c',           'cl_z'            ),
    ('compute_s',      'compute_d',      'compute_c',      'compute_z'       ),
    ('control_s',      'control_d',      'control_c',      'control_z'       ),
    ('coreblas_s',     'coreblas_d',     'coreblas_c',     'coreblas_z'      ),
    ('core_ssb',       'core_dsb',       'core_chb',       'core_zhb'        ),
    ('CORE_S',         'CORE_D',         'CORE_C',         'CORE_Z'          ),
    ('CORE_s',         'CORE_d',         'CORE_c',         'CORE_z'          ),
    ('core_s',         'core_d',         'core_c',         'core_z'          ),
    ('CORE_s',         'CORE_d',         'CORE_s',         'CORE_d'          ),
    ('cpu_gpu_s',      'cpu_gpu_d',      'cpu_gpu_c',      'cpu_gpu_z'       ),
    ('cublasIs',       'cublasId',       'cublasIs',       'cublasId'        ),
    ('cublasIs',       'cublasId',       'cublasIc',       'cublasIz'        ),
    ('cublasS',        'cublasD',        'cublasC',        'cublasZ'         ),
    ('clblasiS',       'clblasiD',       'clblasiC',       'clblasiZ'        ),
    ('clblasS',        'clblasD',        'clblasC',        'clblasZ'         ),
    ('example_s',      'example_d',      'example_c',      'example_z'       ),
    ('ipt_s',          'ipt_d',          'ipt_c',          'ipt_z'           ),
    ('LAPACKE_s',      'LAPACKE_d',      'LAPACKE_c',      'LAPACKE_z'       ),
    ('lapackf77_s',    'lapackf77_d',    'lapackf77_c',    'lapackf77_z'     ),
    ('lapackf77_s',    'lapackf77_d',    'lapackf77_s',    'lapackf77_d'     ),
    ('lapack_s',       'lapack_d',       'lapack_c',       'lapack_z'        ),
    ('lapack_s',       'lapack_d',       'lapack_s',       'lapack_d'        ),
    ('MAGMABLAS_S',    'MAGMABLAS_D',    'MAGMABLAS_C',    'MAGMABLAS_Z'     ),
    ('magmablas_s',    'magmablas_d',    'magmablas_c',    'magmablas_z'     ),
    ('magmablas_s',    'magmablas_d',    'magmablas_s',    'magmablas_d'     ),
    ('magmaf_s',       'magmaf_d',       'magmaf_c',       'magmaf_z'        ),
    ('magma_get_s',    'magma_get_d',    'magma_get_c',    'magma_get_z'     ),
    ('magma_ps',       'magma_pd',       'magma_pc',       'magma_pz'        ),
    ('magma_ssb',      'magma_dsb',      'magma_chb',      'magma_zhb'       ),
    ('MAGMA_S',        'MAGMA_D',        'MAGMA_C',        'MAGMA_Z'         ),
    ('MAGMA_s',        'MAGMA_d',        'MAGMA_c',        'MAGMA_z'         ),
    ('magma_s',        'magma_d',        'magma_c',        'magma_z'         ),
    ('magma_s',        'magma_d',        'magma_sc',       'magma_dz'        ),
    ('magma_s',        'magma_d',        'magma_s',        'magma_d'         ),
    ('magmasparse_s',  'magmasparse_d',  'magmasparse_c',  'magmasparse_z'   ),
    ('plasma_ps',      'plasma_pd',      'plasma_pc',      'plasma_pz'       ),
    ('PLASMA_S',       'PLASMA_D',       'PLASMA_C',       'PLASMA_Z'        ),
    ('PLASMA_sor',     'PLASMA_dor',     'PLASMA_cun',     'PLASMA_zun'      ),
    ('PLASMA_s',       'PLASMA_d',       'PLASMA_c',       'PLASMA_z'        ),
    ('plasma_s',       'plasma_d',       'plasma_c',       'plasma_z'        ),
    ('PROFILE_S',      'PROFILE_D',      'PROFILE_C',      'PROFILE_Z'       ),
    ('profile_s',      'profile_d',      'profile_c',      'profile_z'       ),
    ('SCHED_s',        'SCHED_d',        'SCHED_c',        'SCHED_z'         ),
    ('starpu_s',       'starpu_d',       'starpu_c',       'starpu_z'        ),
    ('testing_ds',     'testing_ds',     'testing_zc',     'testing_zc'      ),
    ('testing_s',      'testing_d',      'testing_c',      'testing_z'       ),
    ('time_s',         'time_d',         'time_c',         'time_z'          ),
    ('WRAPPER_S',      'WRAPPER_D',      'WRAPPER_C',      'WRAPPER_Z'       ),
    ('wrapper_s',      'wrapper_d',      'wrapper_c',      'wrapper_z'       ),
    ('Workspace_s',    'Workspace_d',    'Workspace_c',    'Workspace_z'     ),
    ('workspace_s',    'workspace_d',    'workspace_c',    'workspace_z'     ),

    # magma_[get_]d -> magma_[get_]s, so revert _sevice to _device, etc.
    ('_device',        '_sevice',        '_device',        '_sevice'         ),
    ('magma_devptr_t', 'magma_sevptr_t', 'magma_devptr_t', 'magma_sevptr_t'  ),
    ('magma_diag',     'magma_siag',     'magma_diag',     'magma_siag'      ),
    ('magma_direct',   'magma_sirect',   'magma_direct',   'magma_sirect'    ),
    ('lapack_diag',    'lapack_siag',    'lapack_diag',    'lapack_siag'     ),
    ('lapack_direct',  'lapack_sirect',  'lapack_direct',  'lapack_sirect'   ),
    ('magma_copy',     'magma_sopy',     'magma_copy',     'magma_sopy'      ),
    
  ], # end normal

  # ------------------------------------------------------------
  # replacements applied to Fortran files.
  'fortran' : [
    # ----- header                                                             
    ('s',              'd',              'c',              'z'               ),

    # ----- Text
    ('symmetric',      'symmetric',      'hermitian',      'hermitian'       ),
    ('symmetric',      'symmetric',      'Hermitian',      'Hermitian'       ),
    ('orthogonal',     'orthogonal',     'unitary',        'unitary'         ),
    
    # ----- data types    
    ('REAL',           'DOUBLE PRECISION', 'REAL',         'DOUBLE PRECISION'),
    ('real',           'double precision', 'real',         'double precision'),
    ('REAL',           'DOUBLE PRECISION', 'COMPLEX',      'COMPLEX\*16'     ),
    ('real',           'double precision', 'complex',      'complex\*16'     ),
    ('real',           'double',           'complex',      'complex16'       ),
    ('c_float',        'c_double',         'c_float_complex', 'c_double_complex'),
    ('real',           'real',             'complex',      'complex'         ),
    
    # ----- constants                        
    ('\.0E',           '\.0D',             '\.0E',         '\.0D'            ),
    
    # ----- BLAS & LAPACK
    ]
    + lower( blas )    # e.g., dgemm
    + upper( blas )    # e.g., DGEMM
    + lower( lapack )  # e.g., dgetrf
    + upper( lapack )  # e.g., DGETRF
    + [
    
    # ----- Prefixes
    ('magma_s',        'magma_d',        'magma_c',        'magma_z'         ),
    ('magma2_s',       'magma2_d',       'magma2_c',       'magma2_z'        ),
  ], # end fortran
  
  # ------------------------------------------------------------
  # replacements applied for profiling with tau
  'tracing' :[
    # ----- Special line indicating column types
    ['plain', 'tau'],

    # ----- Replacements
    ('(\w+\*?)\s+(\w+)\s*\(([a-z* ,A-Z_0-9]*)\)\s*{\s+(.*)\s*#pragma tracing_start\s+(.*)\s+#pragma tracing_end\s+(.*)\s+}',
      r'\1 \2(\3){\n\4tau("\2");\5tau();\6}'),
    ('\.c','.c.tau'),
  ],
};<|MERGE_RESOLUTION|>--- conflicted
+++ resolved
@@ -490,12 +490,9 @@
     ('real',                 'double precision',     'real',                 'double precision'    ),  # before double
     ('float',                'double',               'float _Complex',       'double _Complex'     ),
     ('float',                'double',               'cuFloatComplex',       'cuDoubleComplex'     ),
-<<<<<<< HEAD
     ('CUDA_R_32F',           'CUDA_R_64F',           'CUDA_C_32F',           'CUDA_C_64F'          ),
-=======
     #('float',                'double',               'hipComplex',           'hipDoubleComplex'   ),
     ('float',                'double',               'hipblasComplex',       'hipblasDoubleComplex'),
->>>>>>> 5152d88f
     ('float',                'double',               'MKL_Complex8',         'MKL_Complex16'       ),
     ('magmaFloat_const_ptr', 'magmaDouble_const_ptr','magmaFloatComplex_const_ptr', 'magmaDoubleComplex_const_ptr'),  # before magmaDoubleComplex
     ('magmaFloat_const_ptr', 'magmaDouble_const_ptr','magmaFloat_const_ptr',        'magmaDouble_const_ptr'       ),  # before magmaDoubleComplex
