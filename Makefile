#--------------------------------------------------------------------
# build process
#
# 



# ------------------------------------------------------------------------------
# programs
#
# Users should make all changes in make.inc
# It should not be necesary to change anything in here.

include make.inc

# --------------------
# configuration

# should MAGMA be built on CUDA (NVIDIA only) or HIP (AMD or NVIDIA)
# enter 'cuda' or 'hip' respectively
BACKEND     ?= cuda

# set these to their real paths
CUDADIR     ?= /usr/local/cuda
HIPDIR      ?= /opt/rocm/hip

# require either hip or cuda
ifeq (,$(findstring $(BACKEND),"hip cuda"))
    $(error "'BACKEND' should be either 'cuda' or 'hip' (got '$(BACKEND)')")
endif

# --------------------
# programs

# set compilers
CC          ?= gcc
CXX         ?= g++
FORT        ?= gfortran
HIPCC       ?= hipcc
NVCC        ?= nvcc
DEVCC       ?= NONE
<<<<<<< HEAD

# Configuration variables
HAVE_CUDA  = 
HAVE_HIP   = 
CUDA_ARCH_MIN =
=======
CMAKESRC     = CMake.src.$(BACKEND)
>>>>>>> 4ca37e96

# set from 'BACKEND'
ifeq ($(BACKEND),cuda)
    DEVCC = $(NVCC)
	HAVE_CUDA = 1

else ifeq ($(BACKEND),hip)
    DEVCC = $(HIPCC)
	HAVE_HIP = 1

    # if we are using HIP, make sure generated sources are up to date
    # Technically, this 'recursive' make which we don't like to do, but also this is a simple solution
    #   that allows that file to handle all code generation
    # Another reason is that I don't want to flood the namespace (for example, that file also 
    #   defines an 'all' and 'clean' target as phonies)
    # So, in the future that whole file may be integrated, but for now this seems simplest
	# Detect number of jobs here, so it runs at an appropriate speed
    MAKE_PID := $(shell echo $$PPID)
    JOB_FLAG := $(filter -j%, $(subst -j ,-j,$(shell ps T | grep "^\s*$(MAKE_PID).*$(MAKE)")))
    JOBS     := $(subst -j,,$(JOB_FLAG))
    tmp := $(shell $(MAKE) -j$(JOBS) -f make.gen.hipMAGMA 1>&2)
else
    $(warning BACKEND: $(BACKEND) not recognized)
endif

# and utilities
ARCH        ?= ar
ARCHFLAGS   ?= cr
RANLIB      ?= ranlib


# --------------------
# flags/settings

# Use -fPIC to make shared (.so) and static (.a) library;
# can be commented out if making only static library.
FPIC        ?= -fPIC

# now, generate our flags
CFLAGS      ?= -O3 $(FPIC) -DNDEBUG -DADD_ -Wall -fopenmp -std=c99
CXXFLAGS    ?= -O3 $(FPIC) -DNDEBUG -DADD_ -Wall -fopenmp -std=c++11
FFLAGS      ?= -O3 $(FPIC) -DNDEBUG -DADD_ -Wall -Wno-unused-dummy-argument
F90FLAGS    ?= -O3 $(FPIC) -DNDEBUG -DADD_ -Wall -Wno-unused-dummy-argument -x f95-cpp-input
LDFLAGS     ?=     $(FPIC)                       -fopenmp

ifndef $(and DEVCCFLAGS, NVCCFLAGS)
    DEVCCFLAGS  ?= -O3         -DNDEBUG -DADD_
endif
# DEVCCFLAGS are populated later in `backend-specific`

# Extension for object files: o for unix, obj for Windows?
o_ext      ?= o

# where to install to?
prefix     ?= /usr/local/magma

# ------------------------------------------------------------------------------
# MAGMA-specific programs & flags

ifeq ($(blas_fix),1)
    # prepend -lblas_fix to LIB (it must come before LAPACK library/framework)
    LIB := -lblas_fix $(LIB)
endif

LIBS       = $(LIBDIR) $(LIB)

# preprocessor flags. See below for MAGMA_INC
CPPFLAGS   = $(INC) $(MAGMA_INC)

# where testers look for MAGMA libraries
RPATH      = -Wl,-rpath,${abspath ./lib}

codegen    = ./tools/codegen.py


ifeq ($(BACKEND),cuda)

	# Add legacy flags
	DEVCCFLAGS += $(NVCCFLAGS)
	
	# ------------------------------------------------------------------------------
	# NVCC options for the different cards
	# First, add smXX for architecture names
	# Internal CUDA architectures we support
	# TODO: Filter on regex to discard the named architectures?
	CUDA_ARCH_ := $(GPU_TARGET)
	ifneq ($(findstring Kepler, $(GPU_TARGET)),)
		CUDA_ARCH_ += sm_30
		CUDA_ARCH_ += sm_35
	endif
	ifneq ($(findstring Maxwell, $(GPU_TARGET)),)
		CUDA_ARCH_ += sm_50
	endif
	ifneq ($(findstring Pascal, $(GPU_TARGET)),)
		CUDA_ARCH_ += sm_60
	endif
	ifneq ($(findstring Volta, $(GPU_TARGET)),)
		CUDA_ARCH_ += sm_70
	endif
	ifneq ($(findstring Turing, $(GPU_TARGET)),)
		CUDA_ARCH_ += sm_75
	endif
	ifneq ($(findstring Ampere, $(GPU_TARGET)),)
		CUDA_ARCH_ += sm_80
	endif


	# Remember to add to CMakeLists.txt too!

	# Next, add compile options for specific smXX
	# sm_xx is binary, compute_xx is PTX for forward compatability
	# MIN_ARCH is lowest requested version
	#          Use it ONLY in magma_print_environment; elsewhere use __CUDA_ARCH__ or magma_getdevice_arch()
	# NV_SM    accumulates sm_xx for all requested versions
	# NV_COMP  is compute_xx for highest requested version
	#
	# See also $(info compile for ...) in Makefile


    CUDA_ARCH_UNKNOWN_ = $(filter-out sm_% Kepler Maxwell Pascal Volta Turing Ampere, $(CUDA_ARCH_))
    ifneq ($(CUDA_ARCH_UNKNOWN_),)
        $(error ERROR: unknown `$(CUDA_ARCH_UNKNOWN_)` in GPU_TARGET)
    endif

	# Now, sort sm's
    SMS      := $(patsubst sm_%,%,$(filter sm_%, $(CUDA_ARCH_)))
    SMS      := $(shell printf "%s\n" $(SMS) | sort -n)


    # code=sm_XX is binary, code=compute_XX is PTX
    GENCODE_SM      = -gencode arch=compute_$(sm),code=sm_$(sm)
    GENCODE_COMP    = -gencode arch=compute_$(sm),code=compute_$(sm)

    # Get gencode options for all sm_XX in cuda_arch_.
    NV_SM    := $(foreach sm,$(SMS),$(GENCODE_SM))
    NV_COMP  := $(foreach sm,$(SMS),$(GENCODE_COMP))

	# Check for empty
    ifeq ($(NV_SM),)
        $(error ERROR: unknown `GPU_TARGET=$(GPU_TARGET)`. Set cuda_arch to one or more of Kepler, Maxwell, Pascal, Volta, Turing, Ampere, or valid sm_XX from nvcc -h)
    else
        # Get last option (last 2 words) of nv_compute.
        nwords := $(words $(NV_COMP))
        nwords_1 := $(shell expr $(nwords) - 1)
        NV_COMP_LAST := $(wordlist $(nwords_1), $(nwords), $(NV_COMP))
    endif

    # Use all sm_XX (binary), and the last compute_XX (PTX) for forward compatibility.
    DEVCCFLAGS += $(NV_SM) $(NV_COMP_LAST)
    LIBS += -lcublas -lcudart

    # Get first (minimum) architecture
	# (add zero, so its comparable to '__CUDA_ARCH__')
    CUDA_ARCH_MIN := $(word 1, $(SMS))0
    ifeq ($(CUDA_ARCH_MIN),)
        $(error GPU_TARGET, currently $(GPU_TARGET), must contain one or more of Fermi, Kepler, Maxwell, Pascal, Volta, Turing, or valid sm_[0-9][0-9]. Please edit your make.inc file)
    endif
else ifeq ($(BACKEND),hip)

	# ------------------------------------------------------------------------------
	# hipcc backend
	# Source: https://llvm.org/docs/AMDGPUUsage.html#target-triples

	# Filter our human readable names and replace with numeric names
    HIP_ARCH_ := $(GPU_TARGET)
	ifneq ($(findstring kaveri, $(GPU_TARGET)),)
		HIP_ARCH_ += gfx700
	endif
	ifneq ($(findstring hawaii, $(GPU_TARGET)),)
		HIP_ARCH_ += gfx701
	endif
	ifneq ($(findstring kabini, $(GPU_TARGET)),)
		HIP_ARCH_ += gfx703
	endif
	ifneq ($(findstring mullins, $(GPU_TARGET)),)
		HIP_ARCH_ += gfx703
	endif
	ifneq ($(findstring bonaire, $(GPU_TARGET)),)
		HIP_ARCH_ += gfx704
	endif
	ifneq ($(findstring carrizo, $(GPU_TARGET)),)
		HIP_ARCH_ += gfx801
	endif
	ifneq ($(findstring iceland, $(GPU_TARGET)),)
		HIP_ARCH_ += gfx802
	endif
	ifneq ($(findstring tonga, $(GPU_TARGET)),)
		HIP_ARCH_ += gfx802
	endif
	ifneq ($(findstring fiji, $(GPU_TARGET)),)
		HIP_ARCH_ += gfx803
	endif
	# These are in the documentation, and the leftmost column *seems* like a continuation
	#   of gfx803
	ifneq ($(findstring polaris10, $(GPU_TARGET)),)
		HIP_ARCH_ += gfx803
	endif
	ifneq ($(findstring polaris11, $(GPU_TARGET)),)
		HIP_ARCH_ += gfx803
	endif

	ifneq ($(findstring tongapro, $(GPU_TARGET)),)
		HIP_ARCH_ += gfx805
	endif
	ifneq ($(findstring stoney, $(GPU_TARGET)),)
		HIP_ARCH_ += gfx810
	endif

    ## Suggestion by Mark (from SLATE)
    # Valid architecture numbers
    # TODO: remove veryold ones?
    VALID_GFXS = 600 601 602 700 701 702 703 704 705 801 802 803 805 810 900 902 904 906 908 909 90c 1010 1011 1012 1030 1031 1032 1033


	# Generated GFX option
    TARGET_GFX      = --amdgpu-target=gfx$(gfx)

    # Get gencode options for all sm_XX in cuda_arch_.
    AMD_GFX    := $(filter %, $(foreach gfx, $(VALID_GFXS),$(if $(findstring gfx$(gfx), $(HIP_ARCH_)),$(TARGET_GFX))))

    ifeq ($(AMD_GFX),)
        $(error GPU_TARGET, currently $(GPU_TARGET), must contain one or more of the targets for AMDGPUs (https://llvm.org/docs/AMDGPUUsage.html#target-triples), or valid gfx[0-9][0-9][0-9][0-9]?. Please edit your make.inc file)
    else
    endif

    # Use all sm_XX (binary), and the last compute_XX (PTX) for forward compatibility.
    DEVCCFLAGS += $(AMD_GFX)

    # Get first (minimum) architecture
	# NOTE: Not so useful for HIP
    #MIN_ARCH := $(wordlist 1, 1, $(foreach gfx, $(VALID_GFXS),$(if $(findstring gfx$(gfx), $(HIP_ARCH_)),$(gfx))))
	#ifeq ($(MIN_ARCH),)
	#	$(error GPU_TARGET, currently $(GPU_TARGET), did not contain a minimum arch)
	#endif

endif


# ------------------------------------------------------------------------------
# Define the pointer size for fortran compilation
# If there's an issue compiling sizeptr, assume 8 byte (64 bit) pointers
PTRFILE = control/sizeptr.c
PTROBJ  = control/sizeptr.$(o_ext)
PTREXEC = control/sizeptr
PTRSIZE = $(shell if [ -x $(PTREXEC) ]; then $(PTREXEC); else echo 8; fi)
PTROPT  = -Dmagma_devptr_t="integer(kind=$(PTRSIZE))"

$(PTREXEC): $(PTROBJ)
	-$(CC) $(CFLAGS) $(LDFLAGS) -o $@ $<
	touch $@

$(PTROBJ): $(PTRFILE)
	-$(CC) $(CFLAGS) -c -o $@ $<
	touch $@


# ------------------------------------------------------------------------------
# include sub-directories

# variables that multiple sub-directories add to.
# these MUST be := defined, not = defined, for $(cdir) to work.
hdr                  :=
libmagma_src         :=
libmagma_dynamic_src :=
testing_src          :=
libsparse_src        :=
libsparse_dynamic_src:=
sparse_testing_src   :=

subdirs := \
	blas_fix            \
	control             \
	include             \
	src                 \
	testing/lin         \

# the directory in which the MAGMA sparse source is located
# change to sparse_hip for hipified sources
# right now, just use old one so the dense section still builds

ifeq ($(BACKEND),cuda)
	SPARSE_DIR ?= sparse
	subdirs += interface_cuda
	subdirs += testing
	subdirs += magmablas

    # add all sparse folders
	# Don't do it for HIP yet
    subdirs += $(SPARSE_DIR) $(SPARSE_DIR)/blas $(SPARSE_DIR)/control $(SPARSE_DIR)/include $(SPARSE_DIR)/src $(SPARSE_DIR)/testing

else ifeq ($(BACKEND),hip)
	SPARSE_DIR ?= ./sparse_hip
	subdirs += interface_hip
	subdirs += magmablas_hip
	subdirs += testing

    subdirs += $(SPARSE_DIR) $(SPARSE_DIR)/blas $(SPARSE_DIR)/control $(SPARSE_DIR)/include $(SPARSE_DIR)/src $(SPARSE_DIR)/testing

endif




Makefiles := $(addsuffix /Makefile.src, $(subdirs))

#$(info $$Makefiles=$(Makefiles))

include $(Makefiles)

-include Makefile.internal
-include Makefile.local
-include Makefile.gen

#$(info $$libmagma_src=$(libmagma_src))
#$(info $$libmagma_all=$(libmagma_all))

# ------------------------------------------------------------------------------
# objects

ifeq ($(FORT),)
    liblapacktest_all2 := $(filter     %_no_fortran.cpp, $(liblapacktest_all))
else
    liblapacktest_all2 := $(filter-out %_no_fortran.cpp, $(liblapacktest_all))
endif

ifeq ($(FORT),)
    libmagma_all := $(filter-out %.f %.f90 %.F90, $(libmagma_all))
    testing_all  := $(filter-out %.f %.f90 %.F90, $(testing_all))
endif

libmagma_obj       := $(addsuffix .$(o_ext), $(basename $(libmagma_all)))
libblas_fix_obj    := $(addsuffix .$(o_ext), $(basename $(libblas_fix_src)))
libtest_obj        := $(addsuffix .$(o_ext), $(basename $(libtest_all)))
liblapacktest_obj  := $(addsuffix .$(o_ext), $(basename $(liblapacktest_all2)))
testing_obj        := $(addsuffix .$(o_ext), $(basename $(testing_all)))
libsparse_obj      := $(addsuffix .$(o_ext), $(basename $(libsparse_all)))
sparse_testing_obj := $(addsuffix .$(o_ext), $(basename $(sparse_testing_all)))

ifneq ($(libmagma_dynamic_src),)
libmagma_dynamic_obj := $(addsuffix .$(o_ext),      $(basename $(libmagma_dynamic_all)))
  ifeq ($(BACKEND),cuda)
    libmagma_dlink_obj   := magmablas/dynamic.link.o
  else ifeq ($(BACKEND),hip)
    libmagma_dlink_obj   := magmablas_hip/dynamic.link.o
  endif

libmagma_obj         += $(libmagma_dynamic_obj) $(libmagma_dlink_obj)
endif

ifneq ($(libsparse_dynamic_src),)
libsparse_dynamic_obj := $(addsuffix .$(o_ext),      $(basename $(libsparse_dynamic_all)))

ifeq ($(BACKEND),cuda)
  libsparse_dlink_obj   := $(SPARSE_DIR)/blas/dynamic.link.o
else ifeq ($(BACKEND),hip)
  # No dynamic parallelism support in HIP
  #libsparse_dlink_obj   := $(SPARSE_DIR)/blas/dynamic.link.o
endif


libsparse_obj         += $(libsparse_dynamic_obj) $(libsparse_dlink_obj)
endif

deps :=
deps += $(addsuffix .d, $(basename $(libmagma_all)))
deps += $(addsuffix .d, $(basename $(libblas_fix_src)))
deps += $(addsuffix .d, $(basename $(libtest_all)))
deps += $(addsuffix .d, $(basename $(lapacktest_all2)))
deps += $(addsuffix .d, $(basename $(testing_all)))
deps += $(addsuffix .d, $(basename $(libsparse_all)))
deps += $(addsuffix .d, $(basename $(sparse_testing_all)))

# headers must exist before compiling objects, but we don't want to require
# re-compiling the whole library for every minor header change,
# so use order-only prerequisite (after "|").
$(libmagma_obj):       | $(header_all)
$(libtest_obj):        | $(header_all)
$(testing_obj):        | $(header_all)
$(libsparse_obj):      | $(header_all)
$(sparse_testing_obj): | $(header_all)

# changes to testings.h require re-compiling, e.g., if magma_opts changes
$(testing_obj):        testing/testings.h
$(libtest_obj):        testing/testings.h
$(sparse_testing_obj): testing/testings.h

# this allows "make force=force" to force re-compiling
$(libmagma_obj):       $(force)
$(libblas_fix_obj):    $(force)
$(libtest_obj):        $(force)
$(liblapacktest_obj):  $(force)
$(testing_obj):        $(force)
$(libsparse_obj):      $(force)
$(sparse_testing_obj): $(force)

force: ;


# ----- include paths
MAGMA_INC  = -I./include -I./testing

$(libmagma_obj):       MAGMA_INC += -I./control
$(libtest_obj):        MAGMA_INC += -I./testing
$(testing_obj):        MAGMA_INC += -I./testing

ifeq ($(BACKEND),cuda) 
$(libsparse_obj):      MAGMA_INC += -I./control -I./magmablas -I./sparse/include -I./sparse/control
$(sparse_testing_obj): MAGMA_INC += -I./sparse/include -I./sparse/control -I./testing
else ifeq ($(BACKEND),hip)
$(libsparse_obj):      MAGMA_INC += -I./control -I./magmablas_hip -I$(SPARSE_DIR)/include -I$(SPARSE_DIR)/control
$(sparse_testing_obj): MAGMA_INC += -I$(SPARSE_DIR)/include -I$(SPARSE_DIR)/control -I./testing
endif


# ----- headers

# Configuration file
CONFIG     := include/magma_config.h

# add to a list of all headers
header_all += $(CONFIG)
# add to list of generated files
libmagma_generated += $(CONFIG)

# Dependencies of the config
CONFIGDEPS := include/magma_config.h.in Makefile make.inc

# All flags, for searching
ALLFLAGS := $(CFLAGS) $(CXXFLAGS) $(DEVCCFLAGS)

# Configuration header
ifneq (,$(HAVE_CUDA))

$(CONFIG): $(CONFIGDEPS) 
	cp $< $@
	sed -i -e 's/#cmakedefine MAGMA_CUDA_ARCH_MIN/#define MAGMA_CUDA_ARCH_MIN $(CUDA_ARCH_MIN)/g' $@
	sed -i -e 's/#cmakedefine MAGMA_HAVE_CUDA/#define MAGMA_HAVE_CUDA/g' $@
	sed -i -e 's/#cmakedefine MAGMA_HAVE_HIP/#undef MAGMA_HAVE_HIP/g' $@

else

$(CONFIG): $(CONFIGDEPS) 
	cp $< $@
	sed -i -e 's/#cmakedefine MAGMA_CUDA_ARCH_MIN/#define MAGMA_CUDA_ARCH_MIN $(CUDA_ARCH_MIN)/g' $@
	sed -i -e 's/#cmakedefine MAGMA_HAVE_CUDA/#undef MAGMA_HAVE_CUDA/g' $@
	sed -i -e 's/#cmakedefine MAGMA_HAVE_HIP/#define MAGMA_HAVE_HIP/g' $@

endif


# to test that headers are self-contained,
# pre-compile each into a header.h.gch file using "g++ ... -c header.h"
header_gch := $(addsuffix .gch, $(filter-out %.cuh, $(header_all)))

test_headers: $(header_gch)

%.h.gch: %.h
	$(CXX) $(CXXFLAGS) $(CPPFLAGS) -c -o $@ $<




# ----- libraries
libmagma_a      := lib/libmagma.a
libmagma_so     := lib/libmagma.so
libblas_fix_a   := lib/libblas_fix.a
libtest_a       := testing/libtest.a
liblapacktest_a := testing/lin/liblapacktest.a
libsparse_a     := lib/libmagma_sparse.a
libsparse_so    := lib/libmagma_sparse.so


# static libraries
libs_a := \
	$(libmagma_a)		\
	$(libtest_a)		\
	$(liblapacktest_a)	\
	$(libblas_fix_a)	\
	$(libsparse_a)		\

# shared libraries
libs_so := \
	$(libmagma_so)		\
	$(libsparse_so)		\

#$(info $$libmagma_obj=$(libmagma_obj))

# add objects to libraries
$(libmagma_a):      $(libmagma_obj)
$(libmagma_so):     $(libmagma_obj)
$(libblas_fix_a):   $(libblas_fix_obj)
$(libtest_a):       $(libtest_obj)
$(liblapacktest_a): $(liblapacktest_obj)
$(libsparse_a):     $(libsparse_obj)
$(libsparse_so):    $(libsparse_obj)



# sparse requires libmagma
$(libsparse_so): | $(libmagma_so)


# ----- testers
testing_c_src := $(filter %.c %.cpp,       $(testing_all))
testing_f_src := $(filter %.f %.f90 %.F90, $(testing_all))
testers       := $(basename $(testing_c_src))
testers_f     := $(basename $(testing_f_src))

sparse_testers := $(basename $(sparse_testing_all))

# depend on static libraries
# see below for libmagma, which is either static or shared
$(testers):        $(libtest_a) $(liblapacktest_a)
$(testers_f):      $(libtest_a) $(liblapacktest_a)
$(sparse_testers): $(libtest_a)  # doesn't use liblapacktest

# ----- blas_fix
# if using blas_fix (e.g., on MacOS), libmagma requires libblas_fix
ifeq ($(blas_fix),1)
    $(libmagma_a):     | $(libblas_fix_a)
    $(libmagma_so):    | $(libblas_fix_a)
    $(testers):        | $(libblas_fix_a)
    $(testers_f):      | $(libblas_fix_a)
    $(sparse_testers): | $(libblas_fix_a)
endif


# ------------------------------------------------------------------------------
# MacOS (darwin) needs shared library's path set
# $OSTYPE may not be exported from the shell, so echo it
ostype = ${shell echo $${OSTYPE}}
ifneq ($(findstring darwin, ${ostype}),)
    $(libmagma_so):  LDFLAGS += -install_name @rpath/$(notdir $(libmagma_so))
    $(libsparse_so): LDFLAGS += -install_name @rpath/$(notdir $(libsparse_so))
endif


# ------------------------------------------------------------------------------
# targets

.PHONY: all lib static shared clean test dense sparse

.DEFAULT_GOAL := all

all: dense sparse

dense: lib test

sparse: sparse-lib sparse-test

# lib defined below in shared libraries, depending on fPIC

test: testing

testers_f: $(testers_f)

ifeq ($(BACKEND),cuda)
sparse-test: sparse/testing
sparse-testing: sparse/testing
else ifeq ($(BACKEND),hip)
sparse-test: $(SPARSE_DIR)/testing
sparse-testing: $(SPARSE_DIR)/testing
endif
# cleangen is defined in Makefile.gen; cleanall also does cleanmake in Makefile.internal
cleanall: clean cleangen

# TODO: should this do all $(subdirs) clean?
clean: lib/clean testing/clean
	-rm -f $(deps)


# ------------------------------------------------------------------------------
# shared libraries

# check whether all FLAGS have -fPIC
have_fpic = $(and $(findstring -fPIC, $(CFLAGS)),   \
                  $(findstring -fPIC, $(CXXFLAGS)), \
                  $(findstring -fPIC, $(FFLAGS)),   \
                  $(findstring -fPIC, $(F90FLAGS)), \
                  $(findstring -fPIC, $(DEVCCFLAGS)))

# --------------------
# if all flags have -fPIC: compile shared & static
ifneq ($(have_fpic),)

    lib: static shared

    sparse-lib: sparse-static sparse-shared

    shared: $(libmagma_so)

    sparse-shared: $(libsparse_so)

    # as a shared library, changing libmagma.so does NOT require re-linking testers,
    # so use order-only prerequisite (after "|").
    $(testers):        | $(libmagma_a) $(libmagma_so)
    $(testers_f):      | $(libmagma_a) $(libmagma_so)
    $(sparse_testers): | $(libmagma_a) $(libmagma_so) $(libsparse_a) $(libsparse_so)

    libs := $(libmagma_a) $(libmagma_so) $(libsparse_a) $(libsparse_so)

# --------------------
# else: some flags are missing -fPIC: compile static only
else

    lib: static

    sparse-lib: sparse-static

    shared:
	@echo "Error: 'make shared' requires CFLAGS, CXXFLAGS, FFLAGS, F90FLAGS, and NVCCFLAGS to have -fPIC."
	@echo "This is now the default in most example make.inc.* files, except atlas."
	@echo "Please edit your make.inc file and uncomment FPIC."
	@echo "After updating make.inc, please 'make clean && make shared && make test'."
	@echo "To compile only a static library, use 'make static'."

    sparse-shared: shared

    # as a static library, changing libmagma.a does require re-linking testers,
    # so use regular prerequisite.
    $(testers):        $(libmagma_a)
    $(testers_f):      $(libmagma_a)
    $(sparse_testers): $(libmagma_a) $(libsparse_a)

    libs := $(libmagma_a) $(libsparse_a)

endif
# --------------------

ifeq ($(blas_fix),1)
    libs += $(libblas_fix_a)
endif


# ------------------------------------------------------------------------------
# static libraries

static: $(libmagma_a)

sparse-static: $(libsparse_a)


# ------------------------------------------------------------------------------
# sub-directory targets

control_obj          := $(filter          control/%.o, $(libmagma_obj))
src_obj              := $(filter              src/%.o, $(libmagma_obj))

sparse_control_obj   := $(filter   $(SPARSE_DIR)/control/%.o, $(libsparse_obj))
sparse_blas_obj      := $(filter      $(SPARSE_DIR)/blas/%.o, $(libsparse_obj))
sparse_src_obj       := $(filter       $(SPARSE_DIR)/src/%.o, $(libsparse_obj))


ifeq ($(BACKEND),cuda)
  interface_cuda_obj   := $(filter   interface_cuda/%.o, $(libmagma_obj))
  magmablas_obj        := $(filter        magmablas/%.o, $(libmagma_obj))
else ifeq ($(BACKEND),hip)
  interface_hip_obj   := $(filter     interface_hip/%.o, $(libmagma_obj))
  magmablas_hip_obj   := $(filter     magmablas_hip/%.o, $(libmagma_obj))
  #$(info $$magmablas_hip_obj=$(magmablas_hip_obj))
endif


# ----------
# sub-directory builds
include:             $(header_all)

blas_fix:            $(libblas_fix_a)

control:             $(control_obj)



ifeq ($(BACKEND),cuda)
	interface_cuda:      $(interface_cuda_obj)
	magmablas:           $(magmablas_obj)
else ifeq ($(BACKEND),hip)
	interface_hip:       $(interface_hip_obj)
	magmablas_hip:       $(magmablas_hip_obj)
endif


src:                 $(src_obj)

testing:             $(testers)

sparse/blas:    $(sparse_blas_obj)

sparse/control: $(sparse_control_obj)

sparse/src:     $(sparse_src_obj)

sparse/testing: $(sparse_testers)

run_test: test
	cd testing && ./run_tests.py

# ----------
# sub-directory clean
include/clean:
	-rm -f $(shdr) $(dhdr) $(chdr)

blas_fix/clean:
	-rm -f $(libblas_fix_a) $(libblas_fix_obj)

control/clean:
	-rm -f $(control_obj) include/*.mod control/*.mod

ifeq ($(BACKEND),cuda)
interface_cuda/clean:
	-rm -f $(interface_cuda_obj)

magmablas/clean:
	-rm -f $(magmablas_obj)

else ifeq ($(BACKEND),hip)

interface_hip/clean:
	-rm -f $(interface_hip_obj)

magmablas_hip/clean:
	-rm -f $(magmablas_hip_obj)

endif

src/clean:
	-rm -f $(src_obj)

testing/cleanexe:
	-rm -f $(testers) $(testers_f)

testing/clean: testing/lin/clean
	-rm -f $(testers) $(testers_f) $(testing_obj) \
		$(libtest_a) $(libtest_obj)

testing/lin/clean:
	-rm -f $(liblapacktest_a) $(liblapacktest_obj)

# hmm... what should lib/clean do? just the libraries, not objects?
lib/clean: blas_fix/clean sparse/clean
	-rm -f $(libmagma_a) $(libmagma_so) $(libmagma_obj)

sparse/clean: sparse/testing/clean
	-rm -f $(libsparse_a) $(libsparse_so) $(libsparse_obj)

sparse/blas/clean:
	-rm -f $(sparse_blas_obj)

sparse/control/clean:
	-rm -f $(sparse_control_obj)

sparse/src/clean:
	-rm -f $(sparse_src_obj)

sparse/testing/clean:
	-rm -f $(sparse_testers) $(sparse_testing_obj)


# ------------------------------------------------------------------------------
# rules

.DELETE_ON_ERROR:

.SUFFIXES:

# object file rules

%.$(o_ext): %.f
	$(FORT) $(FFLAGS) -c -o $@ $<

%.$(o_ext): %.f90
	$(FORT) $(F90FLAGS) $(CPPFLAGS) -c -o $@ $<
	-mv $(notdir $(basename $@)).mod include/

%.$(o_ext): %.F90 $(PTREXEC)
	$(FORT) $(F90FLAGS) $(CPPFLAGS) $(PTROPT) -c -o $@ $<
	-mv $(notdir $(basename $@)).mod include/
 
%.$(o_ext): %.c
	$(CC) $(CFLAGS) $(CPPFLAGS) -c -o $@ $<



# ------------------------------------------------------------------------------
# DEVICE kernels

# set the device extension
ifeq ($(BACKEND),cuda)
d_ext := cu
else ifeq ($(BACKEND),hip)
d_ext := cpp
CXXFLAGS += -D__HIP_PLATFORM_HCC__
endif


ifeq ($(BACKEND),cuda)

%.i: %.$(d_ext) | $(CONFIG)
	$(DEVCC) -E $(DEVCCFLAGS) $(CPPFLAGS) -c -o $@ $<

%.$(o_ext): %.$(d_ext) | $(CONFIG)
	$(DEVCC) $(DEVCCFLAGS) $(CPPFLAGS)  -c -o $@ $<

%.o: %.cpp | $(CONFIG)
	$(CXX) $(CXXFLAGS) $(CPPFLAGS) -c -o $@ $<

else ifeq ($(BACKEND),hip)

%.hip.o: %.hip.cpp | $(CONFIG)
	$(DEVCC) $(DEVCCFLAGS) $(CXXFLAGS) $(CPPFLAGS) -c -o $@ $<

%.o: %.cpp | $(CONFIG)
	$(CXX) $(CXXFLAGS) $(CPPFLAGS) -c -o $@ $<

# use `hipcc` for all .cpp's. It may be a bit slower (althought I haven't tested it)
# but there's no good way to tell whether or not it fails for some reason. (buggy
# hipcc is probably the culprit)
#%.o: %.cpp
#	$(DEVCC) $(DEVCCFLAGS) $(CPPFLAGS) -c -o $@ $<

endif

# assume C++ for headers; needed for Fortran wrappers
%.i: %.h | $(CONFIG)
	$(CXX) -E $(CXXFLAGS) $(CPPFLAGS) -c -o $@ $<

%.i: %.c | $(CONFIG)
	$(CC) -E $(CFLAGS) $(CPPFLAGS) -c -o $@ $<

%.i: %.cpp | $(CONFIG)
	$(CXX) -E $(CXXFLAGS) $(CPPFLAGS) -c -o $@ $<


ifeq ($(BACKEND),cuda)
$(libmagma_dynamic_obj): %.$(o_ext): %.$(d_ext) | $(CONFIG)
	$(DEVCC) $(DEVCCFLAGS) $(CPPFLAGS) -I$(SPARSE_DIR)/include -dc -o $@ $<

$(libmagma_dlink_obj): $(libmagma_dynamic_obj) | $(CONFIG)
	$(DEVCC) $(DEVCCFLAGS) $(CPPFLAGS) -dlink -I$(SPARSE_DIR)/include -o $@ $^

$(libsparse_dynamic_obj): %.$(o_ext): %.$(d_ext) | $(CONFIG)
	$(DEVCC) $(DEVCCFLAGS) $(CPPFLAGS) -I$(SPARSE_DIR)/include -dc -o $@ $<

$(libsparse_dlink_obj): $(libsparse_dynamic_obj) | $(CONFIG)
	$(DEVCC) $(DEVCCFLAGS) $(CPPFLAGS) -dlink -I$(SPARSE_DIR)/include -o $@ $^

else ifeq ($(BACKEND),hip)

$(libmagma_dynamic_obj): %.$(o_ext): %.$(d_ext) | $(CONFIG)
	$(DEVCC) $(DEVCCFLAGS) $(CPPFLAGS) -I$(SPARSE_DIR)/include -c -o $@ $<

$(libmagma_dlink_obj): $(libmagma_dynamic_obj) | $(CONFIG)
	$(DEVCC) $(DEVCCFLAGS) $(CPPFLAGS) -dlink -I$(SPARSE_DIR)/include -o $@ $^

$(libsparse_dynamic_obj): %.$(o_ext): %.$(d_ext) | $(CONFIG)
	$(DEVCC) $(DEVCCFLAGS) $(CPPFLAGS) -I$(SPARSE_DIR)/include -c -o $@ $<

$(libsparse_dlink_obj): $(libsparse_dynamic_obj) | $(CONFIG)
	$(DEVCC) $(DEVCCFLAGS) $(CPPFLAGS) -I$(SPARSE_DIR)/include -c -o $@ $^

endif
# ------------------------------------------------------------------------------
# library rules

$(libs_a):
	@echo "===== static library $@"
	$(ARCH) $(ARCHFLAGS) $@ $^
	$(RANLIB) $@
	@echo

ifneq ($(have_fpic),)
    $(libmagma_so):
	@echo "===== shared library $@"
	$(CXX) $(LDFLAGS) -shared -o $@ \
		$^ \
		-L./lib $(LIBS)
	@echo

    # Can't add -Llib -lmagma to LIBS, because that would apply to libsparse_so's
    # prerequisites, namely libmagma_so. So libmagma and libsparse need different rules.
    # See Make section 6.11 Target-specific Variable Values.
    $(libsparse_so):
	@echo "===== shared library $@"
	$(CXX) $(LDFLAGS) -shared -o $@ \
		$^ \
		-L./lib $(LIBS) -lmagma
	@echo
else
    # missing -fPIC: "make shared" prints warning
    $(libs_so): shared
endif


# ------------------------------------------------------------------------------
# testers

# link testing_foo from testing_foo.o
$(testers): %: %.$(o_ext)
	$(CXX) $(LDFLAGS) $(RPATH) \
	-o $@ $< \
	-L./testing -ltest \
	-L./lib -lmagma \
	-L./testing/lin -llapacktest \
	$(LIBS)

# link Fortran testing_foo from testing_foo.o
$(testers_f): %: %.$(o_ext)
	$(FORT) $(LDFLAGS) $(RPATH) \
	-o $@ $< \
	-L./testing -ltest \
	-L./testing/lin -llapacktest \
	-L./lib -lmagma \
	$(LIBS)

# link sparse testing_foo from testing_foo.o
$(sparse_testers): %: %.$(o_ext)
	$(CXX) $(LDFLAGS) $(RPATH) \
	-o $@ $< \
	-L./testing -ltest \
	-L./lib -lmagma_sparse -lmagma \
	$(LIBS)


# ------------------------------------------------------------------------------
# filter out MAGMA-specific options for pkg-config
#TODO: add hip specific ones
INSTALL_FLAGS := $(filter-out \
	-DMAGMA_NOAFFINITY -DMAGMA_SETAFFINITY -DMAGMA_WITH_ACML -DMAGMA_WITH_MKL -DUSE_FLOCK \
	-DMAGMA_CUDA_ARCH_MIN=100 -DMAGMA_CUDA_ARCH_MIN=200 -DMAGMA_CUDA_ARCH_MIN=300 \
	-DMAGMA_CUDA_ARCH_MIN=350 -DMAGMA_CUDA_ARCH_MIN=500 -DMAGMA_CUDA_ARCH_MIN=600 -DMAGMA_CUDA_ARCH_MIN=610 \
	-DMAGMA_HAVE_CUDA -DMAGMA_HAVE_HIP -DMAGMA_HAVE_clBLAS \
	-fno-strict-aliasing -fPIC -O0 -O1 -O2 -O3 -pedantic -std=c99 -stdc++98 -stdc++11 \
	-Wall -Wshadow -Wno-long-long, $(CFLAGS))

INSTALL_LDFLAGS := $(filter-out -fPIC -Wall, $(LDFLAGS))

install_dirs:
	mkdir -p $(DESTDIR)$(prefix)
	mkdir -p $(DESTDIR)$(prefix)/include
	mkdir -p $(DESTDIR)$(prefix)/lib$(LIB_SUFFIX)
	mkdir -p $(DESTDIR)$(prefix)/lib$(LIB_SUFFIX)/pkgconfig

install: lib sparse-lib install_dirs
        # MAGMA
	cp include/*.h         $(DESTDIR)$(prefix)/include
	cp include/*.mod       $(DESTDIR)$(prefix)/include
	cp $(SPARSE_DIR)/include/*.h  $(DESTDIR)$(prefix)/include
	cp $(libs)             $(DESTDIR)$(prefix)/lib$(LIB_SUFFIX)
	${MAKE} pkgconfig

pkgconfig:
        # pkgconfig
	mkdir -p $(DESTDIR)$(prefix)/lib$(LIB_SUFFIX)/pkgconfig
	cat lib/pkgconfig/magma.pc.in                   | \
	sed -e s:@INSTALL_PREFIX@:"$(prefix)":          | \
	sed -e s:@CFLAGS@:"$(INSTALL_FLAGS) $(INC)":    | \
	sed -e s:@LIBS@:"$(INSTALL_LDFLAGS) $(LIBS)":   | \
	sed -e s:@MAGMA_REQUIRED@::                       \
	    > $(DESTDIR)$(prefix)/lib$(LIB_SUFFIX)/pkgconfig/magma.pc


# ------------------------------------------------------------------------------
# files.txt is nearly all (active) files in SVN, excluding directories. Useful for rsync, etc.
# files-doxygen.txt is all (active) source files in SVN, used by Doxyfile-fast

# excludes non-active directories like obsolete.
# excludes directories by matching *.* files (\w\.\w) and some exceptions like Makefile.
files.txt: force
	hg st -m -a -c \
		| perl -pe 's/^. +//' | sort \
		| egrep -v '^\.$$|obsolete|deprecated|contrib\b|^exp' \
		| egrep '\w\.\w|Makefile|docs|run' \
		> files.txt
	egrep -v '(\.html|\.css|\.f|\.in|\.m|\.mtx|\.pl|\.png|\.sh|\.txt)$$|checkdiag|COPYRIGHT|docs|example|make\.|Makefile|quark|README|Release|results|testing_|testing/lin|testing/matgen|tools' files.txt \
		| perl -pe 'chomp; $$_ = sprintf("\t../%-57s\\\n", $$_);' \
		> files-doxygen.txt

# files.txt per sub-directory
subdir_files = $(addsuffix /files.txt,$(subdirs) $(sparse_subdirs))

$(subdir_files): force
	cd $(dir $@) && hg st -m -a -c -X '*/*' . \
		| perl -pe 's/^. +//' | sort \
		| egrep -v '^\.$$|obsolete|deprecated|contrib\b|^exp' \
		| egrep '\w\.\w|Makefile|docs|run' \
		> files.txt


# ------------------------------------------------------------------------------
echo:
	@echo "====="
	@echo "hdr                $(hdr)\n"
	@echo "header_all         $(header_all)\n"
	@echo "header_gch         $(header_gch)\n"
	@echo "====="
	@echo "libmagma_src       $(libmagma_src)\n"
	@echo "libmagma_all       $(libmagma_all)\n"
	@echo "libmagma_obj       $(libmagma_obj)\n"
	@echo "libmagma_a         $(libmagma_a)"
	@echo "libmagma_so        $(libmagma_so)"
	@echo "====="
	@echo "libmagma_dynamic_src $(libmagma_dynamic_src)\n"
	@echo "libmagma_dynamic_all $(libmagma_dynamic_all)\n"
	@echo "libmagma_dynamic_obj $(libmagma_dynamic_obj)\n"
	@echo "libmagma_dlink_obj   $(libmagma_dlink_obj)\n"
	@echo "====="
	@echo "libsparse_src      $(libsparse_src)\n"
	@echo "libsparse_all      $(libsparse_all)\n"
	@echo "libsparse_obj      $(libsparse_obj)\n"
	@echo "libsparse_a        $(libsparse_a)"
	@echo "libsparse_so       $(libsparse_so)"
	@echo "====="
	@echo "blas_fix           $(blas_fix)"
	@echo "libblas_fix_src    $(libblas_fix_src)"
	@echo "libblas_fix_a      $(libblas_fix_a)"
	@echo "====="
	@echo "libtest_src        $(libtest_src)\n"
	@echo "libtest_all        $(libtest_all)\n"
	@echo "libtest_obj        $(libtest_obj)\n"
	@echo "libtest_a          $(libtest_a)\n"
	@echo "====="
	@echo "liblapacktest_src  $(liblapacktest_src)\n"
	@echo "liblapacktest_all  $(liblapacktest_all)\n"
	@echo "liblapacktest_all2 $(liblapacktest_all2)\n"
	@echo "liblapacktest_obj  $(liblapacktest_obj)\n"
	@echo "liblapacktest_a    $(liblapacktest_a)\n"
	@echo "====="
	@echo "testing_src        $(testing_src)\n"
	@echo "testing_all        $(testing_all)\n"
	@echo "testing_obj        $(testing_obj)\n"
	@echo "testers            $(testers)\n"
	@echo "testers_f          $(testers_f)\n"
	@echo "====="
	@echo "sparse_testing_src $(sparse_testing_src)\n"
	@echo "sparse_testing_all $(sparse_testing_all)\n"
	@echo "sparse_testing_obj $(sparse_testing_obj)\n"
	@echo "sparse_testers     $(sparse_testers)\n"
	@echo "====="
	@echo "CMake.src $(CMAKESRC)\n"
	@echo "====="
	@echo "dep     $(dep)"
	@echo "deps    $(deps)\n"
	@echo "====="
	@echo "libs    $(libs)"
	@echo "libs_a  $(libs_a)"
	@echo "libs_so $(libs_so)"
	@echo "====="
	@echo "LIBS    $(LIBS)"


# ------------------------------------------------------------------------------
cleandep:
	-rm -f $(deps)

ifeq ($(dep),1)
    -include $(deps)
endif<|MERGE_RESOLUTION|>--- conflicted
+++ resolved
@@ -39,15 +39,14 @@
 HIPCC       ?= hipcc
 NVCC        ?= nvcc
 DEVCC       ?= NONE
-<<<<<<< HEAD
 
 # Configuration variables
 HAVE_CUDA  = 
 HAVE_HIP   = 
 CUDA_ARCH_MIN =
-=======
+
+# CMake.src file, which depends on the backend
 CMAKESRC     = CMake.src.$(BACKEND)
->>>>>>> 4ca37e96
 
 # set from 'BACKEND'
 ifeq ($(BACKEND),cuda)
