/*
    -- MAGMA (version 2.0) --
       Univ. of Tennessee, Knoxville
       Univ. of California, Berkeley
       Univ. of Colorado, Denver
       @date

       @author Mark Gates
*/

#include <stdlib.h>
#include <stdio.h>
#include <time.h>

#include <map>

#if __cplusplus >= 201103  // C++11 standard
#include <mutex>
#endif

#if defined(_OPENMP)
#include <omp.h>
#endif

#if defined(MAGMA_WITH_MKL)
#include <mkl_service.h>
#endif

#if defined(MAGMA_WITH_ACML)
#include <acml.h>
#endif

#include <cuda_runtime.h>

// defining MAGMA_LAPACK_H is a hack to NOT include magma_lapack.h
// via magma_internal.h here, since it conflicts with acml.h and we don't
// need lapack here, but we want acml.h for the acmlversion() function.
#define MAGMA_LAPACK_H

#include "magma_internal.h"
#include "error.h"

#define MAX_BATCHCOUNT    (65534)

#if defined(MAGMA_HAVE_CUDA) || defined(MAGMA_HAVE_HIP)

#ifdef DEBUG_MEMORY
// defined in alloc.cpp
extern std::map< void*, size_t > g_pointers_dev;
extern std::map< void*, size_t > g_pointers_cpu;
extern std::map< void*, size_t > g_pointers_pin;
#endif

// -----------------------------------------------------------------------------
// prototypes
extern "C" void
magma_warn_leaks( const std::map< void*, size_t >& pointers, const char* type );


// -----------------------------------------------------------------------------
// constants

// bit flags
enum {
    own_none     = 0x0000,
    own_stream   = 0x0001,
    own_cublas   = 0x0002,
    own_cusparse = 0x0004,
    own_opencl   = 0x0008,
    own_hip      = 0x0010,
    own_hipblas  = 0x0020,
    own_hipsparse= 0x0040
};


// -----------------------------------------------------------------------------
// globals
#if __cplusplus >= 201103  // C++11 standard
    static std::mutex g_mutex;
#else
    // without C++11, wrap pthread mutex
    class PthreadMutex {
    public:
        PthreadMutex()
        {
            int err = pthread_mutex_init( &mutex, NULL );
            if ( err ) {
                fprintf( stderr, "pthread_mutex_init failed: %d\n", err );
            }
        }

        ~PthreadMutex()
        {
            int err = pthread_mutex_destroy( &mutex );
            if ( err ) {
                fprintf( stderr, "pthread_mutex_destroy failed: %d\n", err );
            }
        }

        void lock()
        {
            int err = pthread_mutex_lock( &mutex );
            if ( err ) {
                fprintf( stderr, "pthread_mutex_lock failed: %d\n", err );
            }
        }

        void unlock()
        {
            int err = pthread_mutex_unlock( &mutex );
            if ( err ) {
                fprintf( stderr, "pthread_mutex_unlock failed: %d\n", err );
            }
        }

    private:
        pthread_mutex_t mutex;
    };

    static PthreadMutex g_mutex;
#endif

// count of (init - finalize) calls
static int g_init = 0;

#ifndef MAGMA_NO_V1
    magma_queue_t* g_null_queues = NULL;

    #ifdef HAVE_PTHREAD_KEY
    pthread_key_t g_magma_queue_key;
    #else
    magma_queue_t g_magma_queue = NULL;
    #endif
#endif // MAGMA_NO_V1


// -----------------------------------------------------------------------------
// subset of the CUDA device properties, set by magma_init()
struct magma_device_info
{
    size_t memory;
    size_t shmem_block;      // maximum shared memory per thread block in bytes
    size_t shmem_multiproc;  // maximum shared memory per multiprocessor in bytes
    magma_int_t cuda_arch;
    magma_int_t multiproc_count;    // number of multiprocessors
};

int g_magma_devices_cnt = 0;
struct magma_device_info* g_magma_devices = NULL;


// =============================================================================
// initialization

/***************************************************************************//**
    Initializes the MAGMA library.
    Caches information about available CUDA devices.

    Every magma_init call must be paired with a magma_finalize call.
    Only one thread needs to call magma_init and magma_finalize,
    but every thread may call it. If n threads call magma_init,
    the n-th call to magma_finalize will release resources.

    When renumbering CUDA devices, call cudaSetValidDevices before calling magma_init.
    When setting CUDA device flags, call cudaSetDeviceFlags before calling magma_init.

    @retval MAGMA_SUCCESS
    @retval MAGMA_ERR_UNKNOWN
    @retval MAGMA_ERR_HOST_ALLOC

    @see magma_finalize

    @ingroup magma_init
*******************************************************************************/
extern "C" magma_int_t
magma_init()
{
    magma_int_t info = 0;

    g_mutex.lock();
    {
        if ( g_init == 0 ) {
            // query number of devices
            cudaError_t err;
            g_magma_devices_cnt = 0;
            err = cudaGetDeviceCount( &g_magma_devices_cnt );
            if ( err != 0 && err != cudaErrorNoDevice ) {
                info = MAGMA_ERR_UNKNOWN;
                goto cleanup;
            }

            // allocate list of devices
            size_t size;
            size = max( 1, g_magma_devices_cnt ) * sizeof(struct magma_device_info);
            magma_malloc_cpu( (void**) &g_magma_devices, size );
            if ( g_magma_devices == NULL ) {
                info = MAGMA_ERR_HOST_ALLOC;
                goto cleanup;
            }
            memset( g_magma_devices, 0, size );

            // query each device
            for( int dev=0; dev < g_magma_devices_cnt; ++dev ) {
                cudaDeviceProp prop;
                err = cudaGetDeviceProperties( &prop, dev );
                if ( err != 0 ) {
                    info = MAGMA_ERR_UNKNOWN;
                }
                else {
                    g_magma_devices[dev].memory          = prop.totalGlobalMem;
                    g_magma_devices[dev].shmem_block     = prop.sharedMemPerBlock; 
                    #ifdef MAGMA_HAVE_CUDA
                    g_magma_devices[dev].cuda_arch       = prop.major*100 + prop.minor*10;
                    g_magma_devices[dev].shmem_multiproc = prop.sharedMemPerMultiprocessor; 
                    #elif defined(MAGMA_HAVE_HIP)
                    // we just assume the HIP device is compatible with at least CUDA 3.3
                    g_magma_devices[dev].cuda_arch       = 330;
                    g_magma_devices[dev].shmem_multiproc = prop.maxSharedMemoryPerMultiProcessor; 
                    #endif

                    g_magma_devices[dev].multiproc_count = prop.multiProcessorCount; 
                }
            }

            #ifndef MAGMA_NO_V1
                #ifdef HAVE_PTHREAD_KEY
                    // create thread-specific key
                    // currently, this is needed only for MAGMA v1 compatability
                    // see magma_init, magmablas(Set|Get)KernelStream, magmaGetQueue
                    info = pthread_key_create( &g_magma_queue_key, NULL );
                    if ( info != 0 ) {
                        info = MAGMA_ERR_UNKNOWN;
                        goto cleanup;
                    }
                #endif

                // ----- queues with NULL streams (for backwards compatability with MAGMA 1.x)
                // allocate array of queues with NULL stream
                size = max( 1, g_magma_devices_cnt ) * sizeof(magma_queue_t);
                magma_malloc_cpu( (void**) &g_null_queues, size );
                if ( g_null_queues == NULL ) {
                    info = MAGMA_ERR_HOST_ALLOC;
                    goto cleanup;
                }
                memset( g_null_queues, 0, size );
            #endif // MAGMA_NO_V1
        }
cleanup:
        g_init += 1;  // increment (init - finalize) count
    }
    g_mutex.unlock();

    return info;
}


/***************************************************************************//**
    Frees information used by the MAGMA library.
    @see magma_init

    @ingroup magma_init
*******************************************************************************/
extern "C" magma_int_t
magma_finalize()
{
    magma_int_t info = 0;

    g_mutex.lock();
    {
        if ( g_init <= 0 ) {
            info = MAGMA_ERR_NOT_INITIALIZED;
        }
        else {
            g_init -= 1;  // decrement (init - finalize) count
            if ( g_init == 0 ) {
                info = 0;

                if ( g_magma_devices != NULL ) {
                    magma_free_cpu( g_magma_devices );
                    g_magma_devices = NULL;
                }

                #ifndef MAGMA_NO_V1
                if ( g_null_queues != NULL ) {
                    for( int dev=0; dev < g_magma_devices_cnt; ++dev ) {
                        magma_queue_destroy( g_null_queues[dev] );
                        g_null_queues[dev] = NULL;
                    }
                    magma_free_cpu( g_null_queues );
                    g_null_queues = NULL;
                }

                #ifdef HAVE_PTHREAD_KEY
                    pthread_key_delete( g_magma_queue_key );
                #endif
                #endif // MAGMA_NO_V1

                #ifdef DEBUG_MEMORY
                magma_warn_leaks( g_pointers_dev, "device" );
                magma_warn_leaks( g_pointers_cpu, "CPU" );
                magma_warn_leaks( g_pointers_pin, "CPU pinned" );
                #endif
            }
        }
    }
    g_mutex.unlock();

    return info;
}


// =============================================================================
// testing and debugging support

#ifdef DEBUG_MEMORY
/***************************************************************************//**
    If DEBUG_MEMORY is defined at compile time, prints warnings when
    magma_finalize() is called for any GPU device, CPU, or CPU pinned
    allocations that were not freed.

    @param[in]
    pointers    Hash table mapping allocated pointers to size.

    @param[in]
    type        String describing type of pointers (GPU, CPU, etc.)

    @ingroup magma_testing
*******************************************************************************/
extern "C" void
magma_warn_leaks( const std::map< void*, size_t >& pointers, const char* type )
{
    if ( pointers.size() > 0 ) {
        fprintf( stderr, "Warning: MAGMA detected memory leak of %llu %s pointers:\n",
                 (long long unsigned) pointers.size(), type );
        std::map< void*, size_t >::const_iterator iter;
        for( iter = pointers.begin(); iter != pointers.end(); ++iter ) {
            fprintf( stderr, "    pointer %p, size %lu\n", iter->first, iter->second );
        }
    }
}
#endif


/***************************************************************************//**
    Print MAGMA version, CUDA version, LAPACK/BLAS library version,
    available GPU devices, number of threads, date, etc.
    Used in testing.
    @ingroup magma_testing
*******************************************************************************/
extern "C" void
magma_print_environment()
{
    magma_int_t major, minor, micro;
    magma_version( &major, &minor, &micro );

    printf( "%% MAGMA %lld.%lld.%lld %s %lld-bit magma_int_t, %lld-bit pointer.\n",
            (long long) major, (long long) minor, (long long) micro,
            MAGMA_VERSION_STAGE,
            (long long) (8*sizeof(magma_int_t)),
            (long long) (8*sizeof(void*)) );

/* CUDA */

#if defined(MAGMA_HAVE_CUDA)

    printf("Compiled with CUDA support for %.1f\n", MAGMA_CUDA_ARCH_MIN/100.);

    // CUDA, OpenCL, OpenMP, MKL, ACML versions all printed on same line
    int cuda_runtime=0, cuda_driver=0;
    cudaError_t err;
    err = cudaDriverGetVersion( &cuda_driver );
    check_error( err );
    err = cudaRuntimeGetVersion( &cuda_runtime );
    if ( err != cudaErrorNoDevice ) {
        check_error( err );
    }
    printf( "%% CUDA runtime %d, driver %d. ", cuda_runtime, cuda_driver );

#endif

/* HIP */

#if defined(MAGMA_HAVE_HIP)
    // TODO: add more specifics here

    int hip_runtime=0, hip_driver=0;
    hipError_t err;
    err = hipDriverGetVersion( &hip_driver );
    check_error( err );
    err = hipRuntimeGetVersion( &hip_runtime );
    if ( err != hipErrorNoDevice ) {
        check_error( err );
    }

    printf("%% HIP runtime %d, driver %d. ", hip_runtime, hip_driver );
#endif    


/* OpenMP */

#if defined(_OPENMP)
    int omp_threads = 0;
    #pragma omp parallel
    {
        omp_threads = omp_get_num_threads();
    }
    printf( "OpenMP threads %d. ", omp_threads );
#else
    printf( "MAGMA not compiled with OpenMP. " );
#endif

#if defined(MAGMA_WITH_MKL)
    MKLVersion mkl_version;
    mkl_get_version( &mkl_version );
    printf( "MKL %d.%d.%d, MKL threads %d. ",
            mkl_version.MajorVersion,
            mkl_version.MinorVersion,
            mkl_version.UpdateVersion,
            mkl_get_max_threads() );
#endif

#if defined(MAGMA_WITH_ACML)
    // ACML 4 doesn't have acml_build parameter
    int acml_major, acml_minor, acml_patch, acml_build;
    acmlversion( &acml_major, &acml_minor, &acml_patch, &acml_build );
    printf( "ACML %d.%d.%d.%d ", acml_major, acml_minor, acml_patch, acml_build );
#endif

    printf( "\n" );

    // print devices
    int ndevices = 0;
    err = cudaGetDeviceCount( &ndevices );
    if ( err != cudaErrorNoDevice ) {
        check_error( err );
    }
    for( int dev = 0; dev < ndevices; ++dev ) {
        cudaDeviceProp prop;
        err = cudaGetDeviceProperties( &prop, dev );
        check_error( err );
        printf( "%% device %d: %s, %.1f MHz clock, %.1f MiB memory, capability %d.%d\n",
                dev,
                prop.name,
                prop.clockRate / 1000.,
                prop.totalGlobalMem / (1024.*1024.),
                prop.major,
                prop.minor );
        #ifdef MAGMA_HAVE_CUDA
        int arch = prop.major*100 + prop.minor*10;
        if ( arch < MAGMA_CUDA_ARCH_MIN ) {
            printf("\n"
                   "==============================================================================\n"
                   "WARNING: MAGMA was compiled only for CUDA capability %.1f and higher;\n"
                   "device %d has only capability %.1f; some routines will not run correctly!\n"
                   "==============================================================================\n\n",
                   MAGMA_CUDA_ARCH_MIN/100., dev, arch/100. );
        }
        #endif


    }

    MAGMA_UNUSED( err );
    time_t t = time( NULL );
    printf( "%% %s", ctime( &t ));
}

#if CUDA_VERSION >= 11000
#define magma_memoryType() type
#else
#define magma_memoryType() memoryType
#endif

/***************************************************************************//**
    For debugging purposes, determines whether a pointer points to CPU or GPU memory.

    On CUDA architecture 2.0 cards with unified addressing, CUDA can tell if
    it is a device pointer or pinned host pointer.
    For malloc'd host pointers, cudaPointerGetAttributes returns error,
    implying it is a (non-pinned) host pointer.

    On older cards, this cannot determine if it is CPU or GPU memory.

    @param[in] A    pointer to test

    @return  1:  if A is a device pointer (definitely),
    @return  0:  if A is a host   pointer (definitely or inferred from error),
    @return -1:  if unknown.

    @ingroup magma_util
*******************************************************************************/
extern "C" magma_int_t
magma_is_devptr( const void* A )
{
    cudaError_t err;
    cudaDeviceProp prop;
    cudaPointerAttributes attr;
    int dev;  // must be int
    err = cudaGetDevice( &dev );
    if ( ! err ) {
        err = cudaGetDeviceProperties( &prop, dev );

        #ifdef MAGMA_HAVE_CUDA
        if ( ! err && prop.unifiedAddressing ) {
        #elif defined(MAGMA_HAVE_HIP)
        // in HIP, assume all can. 
        // There's no corresponding property, and examples show no need to check any properties
        if ( ! err ) {
        #endif

            // I think the cudaPointerGetAttributes prototype is wrong, missing const (mgates)
            err = cudaPointerGetAttributes( &attr, const_cast<void*>( A ));
            if ( ! err ) {
                // definitely know type
                #ifdef MAGMA_HAVE_CUDA
                  #if CUDA_VERSION >= 11000
                    return (attr.type == cudaMemoryTypeDevice);
                  #else
                    return (attr.memoryType == cudaMemoryTypeDevice);
                  #endif

                #elif defined(MAGMA_HAVE_HIP)
                return (attr.memoryType == hipMemoryTypeDevice);
                #endif
            }
            else if ( err == cudaErrorInvalidValue ) {
                // clear error; see http://icl.cs.utk.edu/magma/forum/viewtopic.php?f=2&t=529
                cudaGetLastError();
                // infer as host pointer
                return 0;
            }
        }
    }
    // clear error
    cudaGetLastError();
    // unknown, e.g., device doesn't support unified addressing
    return -1;
}


// =============================================================================
// device support

/***************************************************************************//**
    Returns CUDA architecture capability for the current device.
    This requires magma_init() to be called first to cache the information.
    Version is an integer xyz, where x is major, y is minor, and z is micro,
    the same as __CUDA_ARCH__. Thus for architecture 1.3.0 it returns 130.

    @return CUDA_ARCH for the current device.

    @ingroup magma_device
*******************************************************************************/
extern "C" magma_int_t
magma_getdevice_arch()
{
    int dev;
    cudaError_t err;
    err = cudaGetDevice( &dev );
    check_error( err );
    MAGMA_UNUSED( err );
    if ( g_magma_devices == NULL || dev < 0 || dev >= g_magma_devices_cnt ) {
        fprintf( stderr, "Error in %s: MAGMA not initialized (call magma_init() first) or bad device\n", __func__ );
        return 0;
    }
    return g_magma_devices[dev].cuda_arch;
}


/***************************************************************************//**
    Fills in devices array with the available devices.
    (This makes much more sense in OpenCL than in CUDA.)

    @param[out]
    devices     Array of dimension (size).
                On output, devices[0, ..., num_dev-1] contain device IDs.
                Entries >= num_dev are not touched.

    @param[in]
    size        Dimension of the array devices.

    @param[out]
    num_dev     Number of devices, limited to size.

    @ingroup magma_device
*******************************************************************************/
extern "C" void
magma_getdevices(
    magma_device_t* devices,
    magma_int_t  size,
    magma_int_t* num_dev )
{
    cudaError_t err;
    int cnt;
    err = cudaGetDeviceCount( &cnt );
    check_error( err );
    MAGMA_UNUSED( err );

    cnt = min( cnt, int(size) );
    for( int i = 0; i < cnt; ++i ) {
        devices[i] = i;
    }
    *num_dev = cnt;
}


/***************************************************************************//**
    Get the current device.

    @param[out]
    device      On output, device ID of the current device.
                Each thread has its own current device.

    @ingroup magma_device
*******************************************************************************/
extern "C" void
magma_getdevice( magma_device_t* device )
{
    int dev;
    cudaError_t err;
    err = cudaGetDevice( &dev );
    *device = dev;
    check_error( err );
    MAGMA_UNUSED( err );
}


/***************************************************************************//**
    Set the current device.

    @param[in]
    device      Device ID to set as the current device.
                Each thread has its own current device.

    @ingroup magma_device
*******************************************************************************/
extern "C" void
magma_setdevice( magma_device_t device )
{
    cudaError_t err;
    err = cudaSetDevice( int(device) );
    check_error( err );
    MAGMA_UNUSED( err );
}

/***************************************************************************//**
    Returns the multiprocessor count for the current device.
    This requires magma_init() to be called first to cache the information.

    @return the multiprocessor count for the current device.

    @ingroup magma_device
*******************************************************************************/
extern "C" magma_int_t
magma_getdevice_multiprocessor_count()
{
    int dev;
    cudaError_t err;
    err = cudaGetDevice( &dev );
    check_error( err );
    MAGMA_UNUSED( err );
    if ( g_magma_devices == NULL || dev < 0 || dev >= g_magma_devices_cnt ) {
        fprintf( stderr, "Error in %s: MAGMA not initialized (call magma_init() first) or bad device\n", __func__ );
        return 0;
    }
    return g_magma_devices[dev].multiproc_count;
}

/***************************************************************************//**
    Returns the maximum shared memory per block (in bytes) for the current device.
    This requires magma_init() to be called first to cache the information.

    @return the maximum shared memory per block (in bytes) for the current device.

    @ingroup magma_device
*******************************************************************************/
extern "C" size_t
magma_getdevice_shmem_block()
{
    int dev;
    cudaError_t err;
    err = cudaGetDevice( &dev );
    check_error( err );
    MAGMA_UNUSED( err );
    if ( g_magma_devices == NULL || dev < 0 || dev >= g_magma_devices_cnt ) {
        fprintf( stderr, "Error in %s: MAGMA not initialized (call magma_init() first) or bad device\n", __func__ );
        return 0;
    }
    return g_magma_devices[dev].shmem_block;
}


/***************************************************************************//**
    Returns the maximum shared memory multiprocessor (in bytes) for the current device.
    This requires magma_init() to be called first to cache the information.

    @return the maximum shared memory per multiprocessor (in bytes) for the current device.

    @ingroup magma_device
*******************************************************************************/
extern "C" size_t
magma_getdevice_shmem_multiprocessor()
{
    int dev;
    cudaError_t err;
    err = cudaGetDevice( &dev );
    check_error( err );
    MAGMA_UNUSED( err );
    if ( g_magma_devices == NULL || dev < 0 || dev >= g_magma_devices_cnt ) {
        fprintf( stderr, "Error in %s: MAGMA not initialized (call magma_init() first) or bad device\n", __func__ );
        return 0;
    }
    return g_magma_devices[dev].shmem_multiproc;
}


/***************************************************************************//**
    @param[in]
    queue           Queue to query.

    @return         Amount of free memory in bytes available on the device
                    associated with the queue.

    @ingroup magma_queue
*******************************************************************************/
extern "C" size_t
magma_mem_size( magma_queue_t queue )
{
    // CUDA would only need a device ID, but OpenCL requires a queue.
    size_t freeMem, totalMem;
    magma_device_t orig_dev;
    magma_getdevice( &orig_dev );
    magma_setdevice( magma_queue_get_device( queue ));
    cudaError_t err = cudaMemGetInfo( &freeMem, &totalMem );
    check_error( err );
    MAGMA_UNUSED( err );
    magma_setdevice( orig_dev );
    return freeMem;
}


// =============================================================================
// queue support

/***************************************************************************//**
    @param[in]
    queue       Queue to query.

    @return Device ID associated with the MAGMA queue.

    @ingroup magma_queue
*******************************************************************************/
extern "C"
magma_int_t
magma_queue_get_device( magma_queue_t queue )
{
    return queue->device();
}


#ifdef MAGMA_HAVE_CUDA
/***************************************************************************//**
    @param[in]
    queue       Queue to query.

    @return CUDA stream associated with the MAGMA queue.

    @ingroup magma_queue
*******************************************************************************/
extern "C"
cudaStream_t
magma_queue_get_cuda_stream( magma_queue_t queue )
{
    return queue->cuda_stream();
}


/***************************************************************************//**
    @param[in]
    queue       Queue to query.

    @return cuBLAS handle associated with the MAGMA queue.
            MAGMA assumes the handle's stream will not be modified.

    @ingroup magma_queue
*******************************************************************************/

extern "C"
cublasHandle_t
magma_queue_get_cublas_handle( magma_queue_t queue )
{
    return queue->cublas_handle();
}

/***************************************************************************//**
    @param[in]
    queue       Queue to query.

    @return cuSparse handle associated with the MAGMA queue.
            MAGMA assumes the handle's stream will not be modified.

    @ingroup magma_queue
*******************************************************************************/
extern "C"
cusparseHandle_t
magma_queue_get_cusparse_handle( magma_queue_t queue )
{
    return queue->cusparse_handle();
}

#elif defined(MAGMA_HAVE_HIP)

/***************************************************************************//**
    @param[in]
    queue       Queue to query.

    @return HIP stream associated with the MAGMA queue.

    @ingroup magma_queue
*******************************************************************************/
extern "C"
hipStream_t
magma_queue_get_hip_stream( magma_queue_t queue )
{
    return queue->hip_stream();
}


/***************************************************************************//**
    @param[in]
    queue       Queue to query.

    @return hipBLAS handle associated with the MAGMA queue.
            MAGMA assumes the handle's stream will not be modified.

    @ingroup magma_queue
*******************************************************************************/

extern "C"
hipblasHandle_t
magma_queue_get_hipblas_handle( magma_queue_t queue )
{
    return queue->hipblas_handle();
}

/***************************************************************************//**
    @param[in]
    queue       Queue to query.

    @return hipSparse handle associated with the MAGMA queue.
            MAGMA assumes the handle's stream will not be modified.

    @ingroup magma_queue
*******************************************************************************/
extern "C"
cusparseHandle_t
magma_queue_get_hipsparse_handle( magma_queue_t queue )
{
    return queue->hipsparse_handle();
}



#endif



/***************************************************************************//**
    @fn magma_queue_create( device, queue_ptr )

    magma_queue_create( device, queue_ptr ) is the preferred alias to this
    function.

    Creates a new MAGMA queue, with associated CUDA stream, cuBLAS handle,
    and cuSparse handle.

    This is the MAGMA v2 version which takes a device ID.

    @param[in]
    device          Device to create queue on.

    @param[out]
    queue_ptr       On output, the newly created queue.

    @ingroup magma_queue
*******************************************************************************/
extern "C" void
magma_queue_create_internal(
    magma_device_t device, magma_queue_t* queue_ptr,
    const char* func, const char* file, int line )
{
    magma_queue_t queue;
    magma_malloc_cpu( (void**)&queue, sizeof(*queue) );
    assert( queue != NULL );
    *queue_ptr = queue;

    queue->own__      = own_none;
    queue->device__   = device;
    queue->stream__   = NULL;
<<<<<<< HEAD
#if defined(MAGMA_HAVE_CUDA)
    queue->cublas__   = NULL;
    queue->cusparse__ = NULL;
    
=======

>>>>>>> 7710059b
    queue->ptrArray__ = NULL;
    queue->dAarray__  = NULL;
    queue->dBarray__  = NULL;
    queue->dCarray__  = NULL;
<<<<<<< HEAD
#elif defined(MAGMA_HAVE_HIP)
=======

#if defined(HAVE_CUDA)
    queue->cublas__   = NULL;
    queue->cusparse__ = NULL;
#elif defined(HAVE_HIP)
>>>>>>> 7710059b
    queue->hipblas__  = NULL;
    queue->hipsparse__ = NULL;
#endif
    queue->maxbatch__ = MAX_BATCHCOUNT;

    magma_setdevice( device );

    cudaError_t err;
    err = cudaStreamCreate( &queue->stream__ );
    check_xerror( err, func, file, line );
    queue->own__ |= own_stream;

#if defined(MAGMA_HAVE_CUDA)
    cublasStatus_t stat;
    stat = cublasCreate( &queue->cublas__ );
    check_xerror( stat, func, file, line );
    queue->own__ |= own_cublas;
    stat = cublasSetStream( queue->cublas__, queue->stream__ );
    check_xerror( stat, func, file, line );

    cusparseStatus_t stat2;
    stat2 = cusparseCreate( &queue->cusparse__ );
    check_xerror( stat2, func, file, line );
    queue->own__ |= own_cusparse;
    stat2 = cusparseSetStream( queue->cusparse__, queue->stream__ );
    check_xerror( stat2, func, file, line );
#elif defined(MAGMA_HAVE_HIP)

    hipblasStatus_t stat;
    stat = hipblasCreate( &queue->hipblas__ );
    check_xerror( stat, func, file, line );
    queue->own__ |= own_hipblas;
    stat = hipblasSetStream( queue->hipblas__, queue->stream__ );
    check_xerror( stat, func, file, line );

    hipsparseStatus_t stat2;
    stat2 = hipsparseCreate( &queue->hipsparse__ );
    check_xerror( stat2, func, file, line );
    queue->own__ |= own_hipsparse;
    stat2 = hipsparseSetStream( queue->hipsparse__, queue->stream__ );
    check_xerror( stat2, func, file, line );

#endif

    MAGMA_UNUSED( err );
    MAGMA_UNUSED( stat );
    MAGMA_UNUSED( stat2 );
}


/***************************************************************************//**
    @fn magma_queue_create_from_cuda( device, cuda_stream, cublas_handle, cusparse_handle, queue_ptr )

    Warning: non-portable outside of CUDA. Use with discretion.

    Creates a new MAGMA queue, using the given CUDA stream, cuBLAS handle, and
    cuSparse handle. The caller retains ownership of the given stream and
    handles, so must free them after destroying the queue;
    see magma_queue_destroy().

    MAGMA sets the stream on the cuBLAS and cuSparse handles, and assumes
    it will not be changed while MAGMA is running.

    @param[in]
    device          Device to create queue on.

    @param[in]
    cuda_stream     CUDA stream to use, even if NULL (the so-called default stream).

    @param[in]
    cublas_handle   cuBLAS handle to use. If NULL, a new handle is created.

    @param[in]
    cusparse_handle cuSparse handle to use. If NULL, a new handle is created.

    @param[out]
    queue_ptr       On output, the newly created queue.

    @ingroup magma_queue
*******************************************************************************/
#ifdef HAVE_CUDA
extern "C" void
magma_queue_create_from_cuda_internal(
    magma_device_t   device,
    cudaStream_t     cuda_stream,
    cublasHandle_t   cublas_handle,
    cusparseHandle_t cusparse_handle,
    magma_queue_t*   queue_ptr,
    const char* func, const char* file, int line )
{
<<<<<<< HEAD
#ifdef MAGMA_HAVE_CUDA
=======
>>>>>>> 7710059b
    magma_queue_t queue;
    magma_malloc_cpu( (void**)&queue, sizeof(*queue) );
    assert( queue != NULL );
    *queue_ptr = queue;

    queue->own__      = own_none;
    queue->device__   = device;
    queue->stream__   = NULL;
    queue->cublas__   = NULL;
    queue->cusparse__ = NULL;
    queue->ptrArray__ = NULL;
    queue->dAarray__  = NULL;
    queue->dBarray__  = NULL;
    queue->dCarray__  = NULL;
    queue->maxbatch__ = MAX_BATCHCOUNT;

    magma_setdevice( device );

    // stream can be NULL
    queue->stream__ = cuda_stream;

    // allocate cublas handle if given as NULL
    cublasStatus_t stat;
    if ( cublas_handle == NULL ) {
        stat  = cublasCreate( &cublas_handle );
        check_xerror( stat, func, file, line );
        queue->own__ |= own_cublas;
    }
    queue->cublas__ = cublas_handle;
    stat  = cublasSetStream( queue->cublas__, queue->stream__ );
    check_xerror( stat, func, file, line );

    // allocate cusparse handle if given as NULL
    cusparseStatus_t stat2;
    if ( cusparse_handle == NULL ) {
        stat2 = cusparseCreate( &cusparse_handle );
        check_xerror( stat, func, file, line );
        queue->own__ |= own_cusparse;
    }
    queue->cusparse__ = cusparse_handle;
    stat2 = cusparseSetStream( queue->cusparse__, queue->stream__ );
    check_xerror( stat2, func, file, line );

    MAGMA_UNUSED( stat );
    MAGMA_UNUSED( stat2 );

}
#endif


/***************************************************************************//**
    @fn magma_queue_create_from_hip( device, hip_stream, hipblas_handle, hipsparse_handle, queue_ptr )

    Warning: non-portable outside of CUDA. Use with discretion.

    Creates a new MAGMA queue, using the given CUDA stream, cuBLAS handle, and
    cuSparse handle. The caller retains ownership of the given stream and
    handles, so must free them after destroying the queue;
    see magma_queue_destroy().

    MAGMA sets the stream on the cuBLAS and cuSparse handles, and assumes
    it will not be changed while MAGMA is running.

    @param[in]
    device          Device to create queue on.

    @param[in]
    cuda_stream     CUDA stream to use, even if NULL (the so-called default stream).

    @param[in]
    cublas_handle   cuBLAS handle to use. If NULL, a new handle is created.

    @param[in]
    cusparse_handle cuSparse handle to use. If NULL, a new handle is created.

    @param[out]
    queue_ptr       On output, the newly created queue.

    @ingroup magma_queue
*******************************************************************************/
#ifdef MAGMA_HAVE_HIP
extern "C" void
magma_queue_create_from_hip_internal(
    magma_device_t    device,
    hipStream_t       hip_stream,
    hipblasHandle_t   hipblas_handle,
    hipsparseHandle_t hipsparse_handle,
    magma_queue_t*    queue_ptr,
    const char* func, const char* file, int line )
{
    magma_queue_t queue;
    magma_malloc_cpu( (void**)&queue, sizeof(*queue) );
    assert( queue != NULL );
    *queue_ptr = queue;

    queue->own__      = own_none;
    queue->device__   = device;
    queue->stream__   = NULL;

    queue->ptrArray__ = NULL;
    queue->dAarray__  = NULL;
    queue->dBarray__  = NULL;
    queue->dCarray__  = NULL;

    queue->hipblas__  = NULL;
    queue->hipsparse__= NULL;
    queue->maxbatch__ = MAX_BATCHCOUNT;

    magma_setdevice( device );

    // stream can be NULL
    queue->stream__ = hip_stream;

    // allocate cublas handle if given as NULL
    hipblasStatus_t stat;
    if ( hipblas_handle == NULL ) {
        stat  = hipblasCreate( &hipblas_handle );
        check_xerror( stat, func, file, line );
        queue->own__ |= own_hipblas;
    }
    queue->hipblas__ = hipblas_handle;
    stat  = hipblasSetStream( queue->hipblas__, queue->stream__ );
    check_xerror( stat, func, file, line );

    // allocate cusparse handle if given as NULL
    hipsparseStatus_t stat2;
    if ( hipsparse_handle == NULL ) {
        stat2 = hipsparseCreate( &hipsparse_handle );
        check_xerror( stat, func, file, line );
        queue->own__ |= own_hipsparse;
    }
    queue->hipsparse__ = hipsparse_handle;
    stat2 = hipsparseSetStream( queue->hipsparse__, queue->stream__ );
    check_xerror( stat2, func, file, line );

    magma_malloc((void**)&queue->dAarray__, queue->maxbatch__ * sizeof(void*));
    assert( queue->dAarray__ != NULL);
    magma_malloc((void**)&queue->dBarray__, queue->maxbatch__ * sizeof(void*));
    assert( queue->dBarray__ != NULL);
    magma_malloc((void**)&queue->dCarray__, queue->maxbatch__ * sizeof(void*));
    assert( queue->dCarray__ != NULL);

    MAGMA_UNUSED( stat );
    MAGMA_UNUSED( stat2 );
}
#endif



/***************************************************************************//**
    @fn magma_queue_destroy( queue )

    Destroys a queue, freeing its resources.

    If the queue was created with magma_queue_create_from_cuda(), the CUDA
    stream, cuBLAS handle, and cuSparse handle given there are NOT freed -- the
    caller retains ownership. However, if MAGMA allocated the handles, MAGMA
    will free them here.

    @param[in]
    queue           Queue to destroy.

    @ingroup magma_queue
*******************************************************************************/
extern "C" void
magma_queue_destroy_internal(
    magma_queue_t queue,
    const char* func, const char* file, int line )
{
    if ( queue != NULL ) {
    #if defined(MAGMA_HAVE_CUDA)
        if ( queue->cublas__ != NULL && (queue->own__ & own_cublas)) {
            cublasStatus_t stat = cublasDestroy( queue->cublas__ );
            check_xerror( stat, func, file, line );
            MAGMA_UNUSED( stat );
        }
        if ( queue->cusparse__ != NULL && (queue->own__ & own_cusparse)) {
            cusparseStatus_t stat = cusparseDestroy( queue->cusparse__ );
            check_xerror( stat, func, file, line );
            MAGMA_UNUSED( stat );
        }
    #elif defined(MAGMA_HAVE_HIP)

        if ( queue->hipblas__ != NULL && (queue->own__ & own_hipblas)) {
            hipblasStatus_t stat = hipblasDestroy( queue->hipblas__ );
            check_xerror( stat, func, file, line );
            MAGMA_UNUSED( stat );
        }
        if ( queue->hipsparse__ != NULL && (queue->own__ & own_hipsparse)) {
            hipsparseStatus_t stat = hipsparseDestroy( queue->hipsparse__ );
            check_xerror( stat, func, file, line );
            MAGMA_UNUSED( stat );
        }
    #endif
        if ( queue->stream__ != NULL && (queue->own__ & own_stream)) {
            cudaError_t err = cudaStreamDestroy( queue->stream__ );
            check_xerror( err, func, file, line );
            MAGMA_UNUSED( err );
        }

        if( queue->ptrArray__ != NULL ) magma_free( queue->ptrArray__ );

        queue->own__      = own_none;
        queue->device__   = -1;
        queue->stream__   = NULL;
<<<<<<< HEAD
    #if defined(MAGMA_HAVE_CUDA)
        queue->cublas__   = NULL;
        queue->cusparse__ = NULL;
=======

>>>>>>> 7710059b
        queue->ptrArray__ = NULL;
        queue->dAarray__  = NULL;
        queue->dBarray__  = NULL;
        queue->dCarray__  = NULL;
<<<<<<< HEAD
    #elif defined(MAGMA_HAVE_HIP)
=======

    #if defined(HAVE_CUDA)
        queue->cublas__   = NULL;
        queue->cusparse__ = NULL;
    #elif defined(HAVE_HIP)
>>>>>>> 7710059b
        queue->hipblas__  = NULL;
        queue->hipsparse__= NULL;
    #endif

        magma_free_cpu( queue );
    }
}


/***************************************************************************//**
    @fn magma_queue_sync( queue )

    Synchronizes with a queue. The CPU blocks until all operations on the queue
    are finished.

    @param[in]
    queue           Queue to synchronize.

    @ingroup magma_queue
*******************************************************************************/
extern "C" void
magma_queue_sync_internal(
    magma_queue_t queue,
    const char* func, const char* file, int line )
{
    cudaError_t err;
    if ( queue != NULL ) {
        err = cudaStreamSynchronize( queue->cuda_stream() );
    }
    else {
        err = cudaStreamSynchronize( NULL );
    }
    check_xerror( err, func, file, line );
    MAGMA_UNUSED( err );
}


// =============================================================================
// event support

/***************************************************************************//**
    Creates a GPU event.

    @param[in]
    event           On output, the newly created event.

    @ingroup magma_event
*******************************************************************************/
extern "C" void
magma_event_create( magma_event_t* event )
{
    cudaError_t err;
    err = cudaEventCreate( event );
    check_error( err );
    MAGMA_UNUSED( err );
}


/***************************************************************************//**
    Creates a GPU event, without timing support. May improve performance

    @param[in]
    event           On output, the newly created event.

    @ingroup magma_event
*******************************************************************************/
extern "C" void
magma_event_create_untimed( magma_event_t* event )
{
    cudaError_t err;
    err = cudaEventCreateWithFlags( event, cudaEventDisableTiming );
    check_error( err );
    MAGMA_UNUSED( err );
}



/***************************************************************************//*
    Destroys a GPU event, freeing its resources.

    @param[in]
    event           Event to destroy.

    @ingroup magma_event
*******************************************************************************/
extern "C" void
magma_event_destroy( magma_event_t event )
{
    if ( event != NULL ) {
        cudaError_t err;
        err = cudaEventDestroy( event );
        check_error( err );
        MAGMA_UNUSED( err );
    }
}


/***************************************************************************//**
    Records an event into the queue's execution stream.
    The event will trigger when all previous operations on this queue finish.

    @param[in]
    event           Event to record.

    @param[in]
    queue           Queue to execute in.

    @ingroup magma_event
*******************************************************************************/
extern "C" void
magma_event_record( magma_event_t event, magma_queue_t queue )
{
    cudaError_t err;
    err = cudaEventRecord( event, queue->cuda_stream() );
    check_error( err );
    MAGMA_UNUSED( err );
}


/***************************************************************************//**
    Synchronizes with an event. The CPU blocks until the event triggers.

    @param[in]
    event           Event to synchronize with.

    @ingroup magma_event
*******************************************************************************/
extern "C" void
magma_event_sync( magma_event_t event )
{
    cudaError_t err;
    err = cudaEventSynchronize( event );
    check_error( err );
    MAGMA_UNUSED( err );
}


/***************************************************************************//**
    Synchronizes a queue with an event. The queue blocks until the event
    triggers. The CPU does not block.

    @param[in]
    event           Event to synchronize with.

    @param[in]
    queue           Queue to synchronize.

    @ingroup magma_event
*******************************************************************************/
extern "C" void
magma_queue_wait_event( magma_queue_t queue, magma_event_t event )
{
    cudaError_t err;
    err = cudaStreamWaitEvent( queue->cuda_stream(), event, 0 );
    check_error( err );
    MAGMA_UNUSED( err );
}

#endif // MAGMA_HAVE_CUDA<|MERGE_RESOLUTION|>--- conflicted
+++ resolved
@@ -897,27 +897,15 @@
     queue->own__      = own_none;
     queue->device__   = device;
     queue->stream__   = NULL;
-<<<<<<< HEAD
-#if defined(MAGMA_HAVE_CUDA)
-    queue->cublas__   = NULL;
-    queue->cusparse__ = NULL;
-    
-=======
-
->>>>>>> 7710059b
     queue->ptrArray__ = NULL;
     queue->dAarray__  = NULL;
     queue->dBarray__  = NULL;
     queue->dCarray__  = NULL;
-<<<<<<< HEAD
-#elif defined(MAGMA_HAVE_HIP)
-=======
-
-#if defined(HAVE_CUDA)
+
+#if defined(MAGMA_HAVE_CUDA)
     queue->cublas__   = NULL;
     queue->cusparse__ = NULL;
-#elif defined(HAVE_HIP)
->>>>>>> 7710059b
+#elif defined(MAGMA_HAVE_HIP)
     queue->hipblas__  = NULL;
     queue->hipsparse__ = NULL;
 #endif
@@ -998,7 +986,7 @@
 
     @ingroup magma_queue
 *******************************************************************************/
-#ifdef HAVE_CUDA
+#ifdef MAGMA_HAVE_CUDA
 extern "C" void
 magma_queue_create_from_cuda_internal(
     magma_device_t   device,
@@ -1008,10 +996,6 @@
     magma_queue_t*   queue_ptr,
     const char* func, const char* file, int line )
 {
-<<<<<<< HEAD
-#ifdef MAGMA_HAVE_CUDA
-=======
->>>>>>> 7710059b
     magma_queue_t queue;
     magma_malloc_cpu( (void**)&queue, sizeof(*queue) );
     assert( queue != NULL );
@@ -1217,26 +1201,15 @@
         queue->own__      = own_none;
         queue->device__   = -1;
         queue->stream__   = NULL;
-<<<<<<< HEAD
-    #if defined(MAGMA_HAVE_CUDA)
-        queue->cublas__   = NULL;
-        queue->cusparse__ = NULL;
-=======
-
->>>>>>> 7710059b
         queue->ptrArray__ = NULL;
         queue->dAarray__  = NULL;
         queue->dBarray__  = NULL;
         queue->dCarray__  = NULL;
-<<<<<<< HEAD
-    #elif defined(MAGMA_HAVE_HIP)
-=======
-
-    #if defined(HAVE_CUDA)
+
+    #if defined(MAGMA_HAVE_CUDA)
         queue->cublas__   = NULL;
         queue->cusparse__ = NULL;
-    #elif defined(HAVE_HIP)
->>>>>>> 7710059b
+    #elif defined(MAGMA_HAVE_HIP)
         queue->hipblas__  = NULL;
         queue->hipsparse__= NULL;
     #endif
