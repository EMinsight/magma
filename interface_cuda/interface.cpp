--- conflicted
+++ resolved
@@ -208,12 +208,6 @@
                 }
                 else {
                     g_magma_devices[dev].memory          = prop.totalGlobalMem;
-<<<<<<< HEAD
-                    g_magma_devices[dev].cuda_arch       = prop.major*100 + prop.minor*10;
-                    g_magma_devices[dev].shmem_block     = prop.sharedMemPerBlock;
-                    g_magma_devices[dev].shmem_multiproc = prop.sharedMemPerMultiprocessor;
-                    g_magma_devices[dev].multiproc_count = prop.multiProcessorCount;
-=======
                     g_magma_devices[dev].shmem_block     = prop.sharedMemPerBlock; 
                     #ifdef HAVE_CUDA
                     g_magma_devices[dev].cuda_arch       = prop.major*100 + prop.minor*10;
@@ -225,7 +219,6 @@
                     #endif
 
                     g_magma_devices[dev].multiproc_count = prop.multiProcessorCount; 
->>>>>>> 5152d88f
                 }
             }
 
@@ -519,15 +512,11 @@
             err = cudaPointerGetAttributes( &attr, const_cast<void*>( A ));
             if ( ! err ) {
                 // definitely know type
-<<<<<<< HEAD
-                return (attr.magma_memoryType() == cudaMemoryTypeDevice);
-=======
                 #ifdef HAVE_CUDA
                 return (attr.memoryType == cudaMemoryTypeDevice);
                 #elif defined(HAVE_HIP)
                 return (attr.memoryType == hipMemoryTypeDevice);
                 #endif
->>>>>>> 5152d88f
             }
             else if ( err == cudaErrorInvalidValue ) {
                 // clear error; see http://icl.cs.utk.edu/magma/forum/viewtopic.php?f=2&t=529
@@ -906,17 +895,15 @@
 #if defined(HAVE_CUDA)
     queue->cublas__   = NULL;
     queue->cusparse__ = NULL;
-<<<<<<< HEAD
+    
     queue->ptrArray__ = NULL;
     queue->dAarray__  = NULL;
     queue->dBarray__  = NULL;
     queue->dCarray__  = NULL;
-=======
 #elif defined(HAVE_HIP)
     queue->hipblas__  = NULL;
     queue->hipsparse__ = NULL;
 #endif
->>>>>>> 5152d88f
     queue->maxbatch__ = MAX_BATCHCOUNT;
 
     magma_setdevice( device );
@@ -1206,18 +1193,15 @@
     #if defined(HAVE_CUDA)
         queue->cublas__   = NULL;
         queue->cusparse__ = NULL;
-<<<<<<< HEAD
         queue->ptrArray__ = NULL;
         queue->dAarray__  = NULL;
         queue->dBarray__  = NULL;
         queue->dCarray__  = NULL;
-=======
     #elif defined(HAVE_HIP)
         queue->hipblas__  = NULL;
         queue->hipsparse__= NULL;
     #endif
 
->>>>>>> 5152d88f
         magma_free_cpu( queue );
     }
 }
