/*
    -- MAGMA (version 2.0) --
       Univ. of Tennessee, Knoxville
       Univ. of California, Berkeley
       Univ. of Colorado, Denver
       @date

       @author Mark Gates
       @precisions normal z -> s d c
*/
#include "magma_internal.h"
#include "error.h"

#define COMPLEX

#define PRECISION_z

/* on some platforms (i.e. hipMAGMA on ROCm stack), we define custom types
 * So, to keep the C++ compiler from giving errors, we cast arguments to internal
 * BLAS routines. The hipify script should replace `cu*Complex` with appropriate HIP types
 *
 * FUTURE READERS: If hipBLAS changes numbers to `hipblas*Complex` rather than `hip*Complex`,
 *   these will need more complicated macro if/else blocks
 */
/*#ifdef PRECISION_z
  #ifdef HAVE_HIP
    typedef hipDoubleComplex cuDoubleComplex;
  #else
    typedef cuDoubleComplex cuDoubleComplex;
  #endif
#elif defined(PRECISION_c)
  #ifdef HAVE_HIP
    typedef hipComplex cuDoubleComplex;
  #else
    typedef cuFloatComplex cuDoubleComplex;
  #endif
#elif defined(PRECISION_d)
  typedef double cuDoubleComplex;
#else
  typedef float cuDoubleComplex;
#endif
*/
//#ifdef HAVE_CUBLAS

// =============================================================================
// Level 1 BLAS

/***************************************************************************//**
    @return Index of element of vector x having max. absolute value;
            \f$ \text{argmax}_i\; | real(x_i) | + | imag(x_i) | \f$.

    @param[in]
    n       Number of elements in vector x. n >= 0.

    @param[in]
    dx      COMPLEX_16 array on GPU device.
            The n element vector x of dimension (1 + (n-1)*incx).

    @param[in]
    incx    Stride between consecutive elements of dx. incx > 0.

    @param[in]
    queue   magma_queue_t
            Queue to execute in.

    @ingroup magma_iamax
*******************************************************************************/
extern "C" magma_int_t
magma_izamax(
    magma_int_t n,
    magmaDoubleComplex_const_ptr dx, magma_int_t incx,
    magma_queue_t queue )
{
    int result; /* not magma_int_t */
    cublasIzamax( queue->cublas_handle(), int(n), (cuDoubleComplex*)dx, int(incx), &result );
    return result;
}


/***************************************************************************//**
    @return Index of element of vector x having min. absolute value;
            \f$ \text{argmin}_i\; | real(x_i) | + | imag(x_i) | \f$.

    @param[in]
    n       Number of elements in vector x. n >= 0.

    @param[in]
    dx      COMPLEX_16 array on GPU device.
            The n element vector x of dimension (1 + (n-1)*incx).

    @param[in]
    incx    Stride between consecutive elements of dx. incx > 0.

    @param[in]
    queue   magma_queue_t
            Queue to execute in.

    @ingroup magma_iamin
*******************************************************************************/
extern "C" magma_int_t
magma_izamin(
    magma_int_t n,
    magmaDoubleComplex_const_ptr dx, magma_int_t incx,
    magma_queue_t queue )
{
    int result; /* not magma_int_t */
    cublasIzamin( queue->cublas_handle(), int(n), (cuDoubleComplex*)dx, int(incx), &result );
    return result;
}


/***************************************************************************//**
    @return Sum of absolute values of vector x;
            \f$ \sum_i | real(x_i) | + | imag(x_i) | \f$.

    @param[in]
    n       Number of elements in vector x. n >= 0.

    @param[in]
    dx      COMPLEX_16 array on GPU device.
            The n element vector x of dimension (1 + (n-1)*incx).

    @param[in]
    incx    Stride between consecutive elements of dx. incx > 0.

    @param[in]
    queue   magma_queue_t
            Queue to execute in.

    @ingroup magma_asum
*******************************************************************************/
extern "C" double
magma_dzasum(
    magma_int_t n,
    magmaDoubleComplex_const_ptr dx, magma_int_t incx,
    magma_queue_t queue )
{
    double result;
    cublasDzasum( queue->cublas_handle(), int(n), (cuDoubleComplex*)dx, int(incx), &result );
    return result;
}


/***************************************************************************//**
    Constant times a vector plus a vector; \f$ y = \alpha x + y \f$.

    @param[in]
    n       Number of elements in vectors x and y. n >= 0.

    @param[in]
    alpha   Scalar \f$ \alpha \f$

    @param[in]
    dx      COMPLEX_16 array on GPU device.
            The n element vector x of dimension (1 + (n-1)*incx).

    @param[in]
    incx    Stride between consecutive elements of dx. incx != 0.

    @param[in,out]
    dy      COMPLEX_16 array on GPU device.
            The n element vector y of dimension (1 + (n-1)*incy).

    @param[in]
    incy    Stride between consecutive elements of dy. incy != 0.

    @param[in]
    queue   magma_queue_t
            Queue to execute in.

    @ingroup magma_axpy
*******************************************************************************/
extern "C" void
magma_zaxpy(
    magma_int_t n,
    magmaDoubleComplex alpha,
    magmaDoubleComplex_const_ptr dx, magma_int_t incx,
    magmaDoubleComplex_ptr       dy, magma_int_t incy,
    magma_queue_t queue )
{
    cublasZaxpy( queue->cublas_handle(), int(n), (cuDoubleComplex*)&alpha, (cuDoubleComplex*)dx, int(incx), (cuDoubleComplex*)dy, int(incy) );
}


/***************************************************************************//**
    Copy vector x to vector y; \f$ y = x \f$.

    @param[in]
    n       Number of elements in vectors x and y. n >= 0.

    @param[in]
    dx      COMPLEX_16 array on GPU device.
            The n element vector x of dimension (1 + (n-1)*incx).

    @param[in]
    incx    Stride between consecutive elements of dx. incx != 0.

    @param[out]
    dy      COMPLEX_16 array on GPU device.
            The n element vector y of dimension (1 + (n-1)*incy).

    @param[in]
    incy    Stride between consecutive elements of dy. incy != 0.

    @param[in]
    queue   magma_queue_t
            Queue to execute in.

    @ingroup magma_copy
*******************************************************************************/
extern "C" void
magma_zcopy(
    magma_int_t n,
    magmaDoubleComplex_const_ptr dx, magma_int_t incx,
    magmaDoubleComplex_ptr       dy, magma_int_t incy,
    magma_queue_t queue )
{
    cublasZcopy( queue->cublas_handle(), int(n), (cuDoubleComplex*)dx, int(incx), (cuDoubleComplex*)dy, int(incy) );
}


#ifdef COMPLEX
/***************************************************************************//**
    @return Dot product of vectors x and y; \f$ x^H y \f$.

    @param[in]
    n       Number of elements in vector x and y. n >= 0.

    @param[in]
    dx      COMPLEX_16 array on GPU device.
            The n element vector x of dimension (1 + (n-1)*incx).

    @param[in]
    incx    Stride between consecutive elements of dx. incx != 0.

    @param[in]
    dy      COMPLEX_16 array on GPU device.
            The n element vector y of dimension (1 + (n-1)*incy).

    @param[in]
    incy    Stride between consecutive elements of dy. incy != 0.

    @param[in]
    queue   magma_queue_t
            Queue to execute in.

    @ingroup magma__dot
*******************************************************************************/
extern "C"
magmaDoubleComplex magma_zdotc(
    magma_int_t n,
    magmaDoubleComplex_const_ptr dx, magma_int_t incx,
    magmaDoubleComplex_const_ptr dy, magma_int_t incy,
    magma_queue_t queue )
{
    magmaDoubleComplex result;
    cublasZdotc( queue->cublas_handle(), int(n), (cuDoubleComplex*)dx, int(incx), (cuDoubleComplex*)dy, int(incy), (cuDoubleComplex*)&result );
    return result;
}
#endif // COMPLEX


/***************************************************************************//**
    @return Dot product (unconjugated) of vectors x and y; \f$ x^T y \f$.

    @param[in]
    n       Number of elements in vector x and y. n >= 0.

    @param[in]
    dx      COMPLEX_16 array on GPU device.
            The n element vector x of dimension (1 + (n-1)*incx).

    @param[in]
    incx    Stride between consecutive elements of dx. incx != 0.

    @param[in]
    dy      COMPLEX_16 array on GPU device.
            The n element vector y of dimension (1 + (n-1)*incy).

    @param[in]
    incy    Stride between consecutive elements of dy. incy != 0.

    @param[in]
    queue   magma_queue_t
            Queue to execute in.

    @ingroup magma__dot
*******************************************************************************/
extern "C"
magmaDoubleComplex magma_zdotu(
    magma_int_t n,
    magmaDoubleComplex_const_ptr dx, magma_int_t incx,
    magmaDoubleComplex_const_ptr dy, magma_int_t incy,
    magma_queue_t queue )
{
    magmaDoubleComplex result;
    cublasZdotu( queue->cublas_handle(), int(n), (cuDoubleComplex*)dx, int(incx), (cuDoubleComplex*)dy, int(incy), (cuDoubleComplex*)&result );
    return result;
}


/***************************************************************************//**
    @return 2-norm of vector x; \f$ \text{sqrt}( x^H x ) \f$.
            Avoids unnecesary over/underflow.

    @param[in]
    n       Number of elements in vector x and y. n >= 0.

    @param[in]
    dx      COMPLEX_16 array on GPU device.
            The n element vector x of dimension (1 + (n-1)*incx).

    @param[in]
    incx    Stride between consecutive elements of dx. incx > 0.

    @param[in]
    queue   magma_queue_t
            Queue to execute in.

    @ingroup magma_nrm2
*******************************************************************************/
extern "C" double
magma_dznrm2(
    magma_int_t n,
    magmaDoubleComplex_const_ptr dx, magma_int_t incx,
    magma_queue_t queue )
{
    double result;
    cublasDznrm2( queue->cublas_handle(), int(n), (cuDoubleComplex*)dx, int(incx), &result );
    return result;
}


/***************************************************************************//**
    Apply Givens plane rotation, where cos (c) is real and sin (s) is complex.

    @param[in]
    n       Number of elements in vector x and y. n >= 0.

    @param[in,out]
    dx      COMPLEX_16 array on GPU device.
            The n element vector x of dimension (1 + (n-1)*incx).
            On output, overwritten with c*x + s*y.

    @param[in]
    incx    Stride between consecutive elements of dx. incx != 0.

    @param[in,out]
    dy      COMPLEX_16 array on GPU device.
            The n element vector y of dimension (1 + (n-1)*incy).
            On output, overwritten with -conj(s)*x + c*y.

    @param[in]
    incy    Stride between consecutive elements of dy. incy != 0.

    @param[in]
    c       double. cosine.

    @param[in]
    s       COMPLEX_16. sine. c and s define a rotation
            [ c         s ]  where c*c + s*conj(s) = 1.
            [ -conj(s)  c ]

    @param[in]
    queue   magma_queue_t
            Queue to execute in.

    @ingroup magma_rot
*******************************************************************************/
extern "C" void
magma_zrot(
    magma_int_t n,
    magmaDoubleComplex_ptr dx, magma_int_t incx,
    magmaDoubleComplex_ptr dy, magma_int_t incy,
    double c, magmaDoubleComplex s,
    magma_queue_t queue )
{
    cublasZrot( queue->cublas_handle(), int(n), (cuDoubleComplex*)dx, int(incx), (cuDoubleComplex*)dy, int(incy), &c, (cuDoubleComplex*)&s );
}


#ifdef COMPLEX
/***************************************************************************//**
    Apply Givens plane rotation, where cos (c) and sin (s) are real.

    @param[in]
    n       Number of elements in vector x and y. n >= 0.

    @param[in,out]
    dx      COMPLEX_16 array on GPU device.
            The n element vector x of dimension (1 + (n-1)*incx).
            On output, overwritten with c*x + s*y.

    @param[in]
    incx    Stride between consecutive elements of dx. incx != 0.

    @param[in,out]
    dy      COMPLEX_16 array on GPU device.
            The n element vector y of dimension (1 + (n-1)*incy).
            On output, overwritten with -conj(s)*x + c*y.

    @param[in]
    incy    Stride between consecutive elements of dy. incy != 0.

    @param[in]
    c       double. cosine.

    @param[in]
    s       double. sine. c and s define a rotation
            [  c  s ]  where c*c + s*s = 1.
            [ -s  c ]

    @param[in]
    queue   magma_queue_t
            Queue to execute in.

    @ingroup magma_rot
*******************************************************************************/
extern "C" void
magma_zdrot(
    magma_int_t n,
    magmaDoubleComplex_ptr dx, magma_int_t incx,
    magmaDoubleComplex_ptr dy, magma_int_t incy,
    double c, double s,
    magma_queue_t queue )
{
    cublasZdrot( queue->cublas_handle(), int(n), (cuDoubleComplex*)dx, int(incx), (cuDoubleComplex*)dy, int(incy), &c, &s );
}
#endif // COMPLEX


/***************************************************************************//**
    Generate a Givens plane rotation.
    The rotation annihilates the second entry of the vector, such that:

        (  c  s ) * ( a ) = ( r )
        ( -s  c )   ( b )   ( 0 )

    where \f$ c^2 + s^2 = 1 \f$ and \f$ r = a^2 + b^2 \f$.
    Further, this computes z such that

                { (sqrt(1 - z^2), z),    if |z| < 1,
        (c,s) = { (0, 1),                if |z| = 1,
                { (1/z, sqrt(1 - z^2)),  if |z| > 1.

    @param[in]
    a       On input, entry to be modified.
            On output, updated to r by applying the rotation.

    @param[in,out]
    b       On input, entry to be annihilated.
            On output, set to z.

    @param[in]
    c       On output, cosine of rotation.

    @param[in,out]
    s       On output, sine of rotation.

    @param[in]
    queue   magma_queue_t
            Queue to execute in.

    @ingroup magma_rotg
*******************************************************************************/
extern "C" void
magma_zrotg(
    magmaDoubleComplex *a, magmaDoubleComplex *b,
    double             *c, magmaDoubleComplex *s,
    magma_queue_t queue )
{
    cublasZrotg( queue->cublas_handle(), (cuDoubleComplex*)a, (cuDoubleComplex*)b, c, (cuDoubleComplex*)s );
}


#ifdef REAL
/***************************************************************************//**
    Apply modified plane rotation.

    @ingroup magma_rotm
*******************************************************************************/
extern "C" void
magma_zrotm(
    magma_int_t n,
    double *dx, magma_int_t incx,
    double *dy, magma_int_t incy,
    const double *param,
    magma_queue_t queue )
{
    cublasZrotm( queue->cublas_handle(), int(n), dx, int(incx), dy, int(incy), param );
}
#endif // REAL


#ifdef REAL
/***************************************************************************//**
    Generate modified plane rotation.

    @ingroup magma_rotmg
*******************************************************************************/
extern "C" void
magma_zrotmg(
    double *d1, double       *d2,
    double *x1, const double *y1,
    double *param,
    magma_queue_t queue )
{
    cublasZrotmg( queue->cublas_handle(), d1, d2, x1, y1, param );
}
#endif // REAL


/***************************************************************************//**
    Scales a vector by a constant; \f$ x = \alpha x \f$.

    @param[in]
    n       Number of elements in vector x. n >= 0.

    @param[in]
    alpha   Scalar \f$ \alpha \f$

    @param[in,out]
    dx      COMPLEX_16 array on GPU device.
            The n element vector x of dimension (1 + (n-1)*incx).

    @param[in]
    incx    Stride between consecutive elements of dx. incx > 0.

    @param[in]
    queue   magma_queue_t
            Queue to execute in.

    @ingroup magma_scal
*******************************************************************************/
extern "C" void
magma_zscal(
    magma_int_t n,
    magmaDoubleComplex alpha,
    magmaDoubleComplex_ptr dx, magma_int_t incx,
    magma_queue_t queue )
{
    cublasZscal( queue->cublas_handle(), int(n), (cuDoubleComplex*)&alpha, (cuDoubleComplex*)dx, int(incx) );
}


#ifdef COMPLEX
/***************************************************************************//**
    Scales a vector by a real constant; \f$ x = \alpha x \f$.

    @param[in]
    n       Number of elements in vector x. n >= 0.

    @param[in]
    alpha   Scalar \f$ \alpha \f$ (real)

    @param[in,out]
    dx      COMPLEX_16 array on GPU device.
            The n element vector x of dimension (1 + (n-1)*incx).

    @param[in]
    incx    Stride between consecutive elements of dx. incx > 0.

    @param[in]
    queue   magma_queue_t
            Queue to execute in.

    @ingroup magma_scal
*******************************************************************************/
extern "C" void
magma_zdscal(
    magma_int_t n,
    double alpha,
    magmaDoubleComplex_ptr dx, magma_int_t incx,
    magma_queue_t queue )
{
    cublasZdscal( queue->cublas_handle(), int(n), &alpha, (cuDoubleComplex*)dx, int(incx) );
}
#endif // COMPLEX


/***************************************************************************//**
    Swap vector x and y; \f$ x <-> y \f$.

    @param[in]
    n       Number of elements in vector x and y. n >= 0.

    @param[in,out]
    dx      COMPLEX_16 array on GPU device.
            The n element vector x of dimension (1 + (n-1)*incx).

    @param[in]
    incx    Stride between consecutive elements of dx. incx != 0.

    @param[in,out]
    dy      COMPLEX_16 array on GPU device.
            The n element vector y of dimension (1 + (n-1)*incy).

    @param[in]
    incy    Stride between consecutive elements of dy. incy != 0.

    @param[in]
    queue   magma_queue_t
            Queue to execute in.

    @ingroup magma_swap
*******************************************************************************/
extern "C" void
magma_zswap(
    magma_int_t n,
    magmaDoubleComplex_ptr dx, magma_int_t incx,
    magmaDoubleComplex_ptr dy, magma_int_t incy,
    magma_queue_t queue )
{
    cublasZswap( queue->cublas_handle(), int(n), (cuDoubleComplex*)dx, int(incx), (cuDoubleComplex*)dy, int(incy) );
}


// =============================================================================
// Level 2 BLAS

/***************************************************************************//**
    Perform matrix-vector product.
        \f$ y = \alpha A   x + \beta y \f$  (transA == MagmaNoTrans), or \n
        \f$ y = \alpha A^T x + \beta y \f$  (transA == MagmaTrans),   or \n
        \f$ y = \alpha A^H x + \beta y \f$  (transA == MagmaConjTrans).

    @param[in]
    transA  Operation to perform on A.

    @param[in]
    m       Number of rows of A. m >= 0.

    @param[in]
    n       Number of columns of A. n >= 0.

    @param[in]
    alpha   Scalar \f$ \alpha \f$

    @param[in]
    dA      COMPLEX_16 array of dimension (ldda,n), ldda >= max(1,m).
            The m-by-n matrix A, on GPU device.

    @param[in]
    ldda    Leading dimension of dA.

    @param[in]
    dx      COMPLEX_16 array on GPU device.
            If transA == MagmaNoTrans, the n element vector x of dimension (1 + (n-1)*incx); \n
            otherwise,                 the m element vector x of dimension (1 + (m-1)*incx).

    @param[in]
    incx    Stride between consecutive elements of dx. incx != 0.

    @param[in]
    beta    Scalar \f$ \beta \f$

    @param[in,out]
    dy      COMPLEX_16 array on GPU device.
            If transA == MagmaNoTrans, the m element vector y of dimension (1 + (m-1)*incy); \n
            otherwise,                 the n element vector y of dimension (1 + (n-1)*incy).

    @param[in]
    incy    Stride between consecutive elements of dy. incy != 0.

    @param[in]
    queue   magma_queue_t
            Queue to execute in.

    @ingroup magma_gemv
*******************************************************************************/
extern "C" void
magma_zgemv(
    magma_trans_t transA,
    magma_int_t m, magma_int_t n,
    magmaDoubleComplex alpha,
    magmaDoubleComplex_const_ptr dA, magma_int_t ldda,
    magmaDoubleComplex_const_ptr dx, magma_int_t incx,
    magmaDoubleComplex beta,
    magmaDoubleComplex_ptr       dy, magma_int_t incy,
    magma_queue_t queue )
{
    cublasZgemv(
        queue->cublas_handle(),
        cublas_trans_const( transA ),
        int(m), int(n),
        (cuDoubleComplex*)&alpha, (cuDoubleComplex*)dA, int(ldda),
                (cuDoubleComplex*)dx, int(incx),
        (cuDoubleComplex*)&beta,  (cuDoubleComplex*)dy, int(incy) );
}


#ifdef COMPLEX
/***************************************************************************//**
    Perform rank-1 update, \f$ A = \alpha x y^H + A \f$.

    @param[in]
    m       Number of rows of A. m >= 0.

    @param[in]
    n       Number of columns of A. n >= 0.

    @param[in]
    alpha   Scalar \f$ \alpha \f$

    @param[in]
    dx      COMPLEX_16 array on GPU device.
            The m element vector x of dimension (1 + (m-1)*incx).

    @param[in]
    incx    Stride between consecutive elements of dx. incx != 0.

    @param[in]
    dy      COMPLEX_16 array on GPU device.
            The n element vector y of dimension (1 + (n-1)*incy).

    @param[in]
    incy    Stride between consecutive elements of dy. incy != 0.

    @param[in,out]
    dA      COMPLEX_16 array on GPU device.
            The m-by-n matrix A of dimension (ldda,n), ldda >= max(1,m).

    @param[in]
    ldda    Leading dimension of dA.

    @param[in]
    queue   magma_queue_t
            Queue to execute in.

    @ingroup magma_ger
*******************************************************************************/
extern "C" void
magma_zgerc(
    magma_int_t m, magma_int_t n,
    magmaDoubleComplex alpha,
    magmaDoubleComplex_const_ptr dx, magma_int_t incx,
    magmaDoubleComplex_const_ptr dy, magma_int_t incy,
    magmaDoubleComplex_ptr       dA, magma_int_t ldda,
    magma_queue_t queue )
{
    cublasZgerc(
        queue->cublas_handle(),
        int(m), int(n),
        (cuDoubleComplex*)&alpha, (cuDoubleComplex*)dx, int(incx),
                (cuDoubleComplex*)dy, int(incy),
                (cuDoubleComplex*)dA, int(ldda) );
}
#endif // COMPLEX


/***************************************************************************//**
    Perform rank-1 update (unconjugated), \f$ A = \alpha x y^T + A \f$.

    @param[in]
    m       Number of rows of A. m >= 0.

    @param[in]
    n       Number of columns of A. n >= 0.

    @param[in]
    alpha   Scalar \f$ \alpha \f$

    @param[in]
    dx      COMPLEX_16 array on GPU device.
            The m element vector x of dimension (1 + (m-1)*incx).

    @param[in]
    incx    Stride between consecutive elements of dx. incx != 0.

    @param[in]
    dy      COMPLEX_16 array on GPU device.
            The n element vector y of dimension (1 + (n-1)*incy).

    @param[in]
    incy    Stride between consecutive elements of dy. incy != 0.

    @param[in,out]
    dA      COMPLEX_16 array of dimension (ldda,n), ldda >= max(1,m).
            The m-by-n matrix A, on GPU device.

    @param[in]
    ldda    Leading dimension of dA.

    @param[in]
    queue   magma_queue_t
            Queue to execute in.

    @ingroup magma_ger
*******************************************************************************/
extern "C" void
magma_zgeru(
    magma_int_t m, magma_int_t n,
    magmaDoubleComplex alpha,
    magmaDoubleComplex_const_ptr dx, magma_int_t incx,
    magmaDoubleComplex_const_ptr dy, magma_int_t incy,
    magmaDoubleComplex_ptr       dA, magma_int_t ldda,
    magma_queue_t queue )
{
    cublasZgeru(
        queue->cublas_handle(),
        int(m), int(n),
        (cuDoubleComplex*)&alpha, (cuDoubleComplex*)dx, int(incx),
                (cuDoubleComplex*)dy, int(incy),
                (cuDoubleComplex*)dA, int(ldda) );
}


#ifdef COMPLEX
/***************************************************************************//**
    Perform Hermitian matrix-vector product, \f$ y = \alpha A x + \beta y, \f$
    where \f$ A \f$ is Hermitian.

    @param[in]
    uplo    Whether the upper or lower triangle of A is referenced.

    @param[in]
    n       Number of rows and columns of A. n >= 0.

    @param[in]
    alpha   Scalar \f$ \alpha \f$

    @param[in]
    dA      COMPLEX_16 array of dimension (ldda,n), ldda >= max(1,n).
            The n-by-n matrix A, on GPU device.

    @param[in]
    ldda    Leading dimension of dA.

    @param[in]
    dx      COMPLEX_16 array on GPU device.
            The m element vector x of dimension (1 + (m-1)*incx).

    @param[in]
    incx    Stride between consecutive elements of dx. incx != 0.

    @param[in]
    beta    Scalar \f$ \beta \f$

    @param[in,out]
    dy      COMPLEX_16 array on GPU device.
            The n element vector y of dimension (1 + (n-1)*incy).

    @param[in]
    incy    Stride between consecutive elements of dy. incy != 0.

    @param[in]
    queue   magma_queue_t
            Queue to execute in.

    @ingroup magma_hemv
*******************************************************************************/
extern "C" void
magma_zhemv(
    magma_uplo_t uplo,
    magma_int_t n,
    magmaDoubleComplex alpha,
    magmaDoubleComplex_const_ptr dA, magma_int_t ldda,
    magmaDoubleComplex_const_ptr dx, magma_int_t incx,
    magmaDoubleComplex beta,
    magmaDoubleComplex_ptr       dy, magma_int_t incy,
    magma_queue_t queue )
{
    cublasZhemv(
        queue->cublas_handle(),
        cublas_uplo_const( uplo ),
        int(n),
        (cuDoubleComplex*)&alpha, (cuDoubleComplex*)dA, int(ldda),
                (cuDoubleComplex*)dx, int(incx),
        (cuDoubleComplex*)&beta,  (cuDoubleComplex*)dy, int(incy) );
}
#endif // COMPLEX


#ifdef COMPLEX
/***************************************************************************//**
    Perform Hermitian rank-1 update, \f$ A = \alpha x x^H + A, \f$
    where \f$ A \f$ is Hermitian.

    @param[in]
    uplo    Whether the upper or lower triangle of A is referenced.

    @param[in]
    n       Number of rows and columns of A. n >= 0.

    @param[in]
    alpha   Scalar \f$ \alpha \f$

    @param[in]
    dx      COMPLEX_16 array on GPU device.
            The n element vector x of dimension (1 + (n-1)*incx).

    @param[in]
    incx    Stride between consecutive elements of dx. incx != 0.

    @param[in,out]
    dA      COMPLEX_16 array of dimension (ldda,n), ldda >= max(1,n).
            The n-by-n matrix A, on GPU device.

    @param[in]
    ldda    Leading dimension of dA.

    @param[in]
    queue   magma_queue_t
            Queue to execute in.

    @ingroup magma_her
*******************************************************************************/
extern "C" void
magma_zher(
    magma_uplo_t uplo,
    magma_int_t n,
    double alpha,
    magmaDoubleComplex_const_ptr dx, magma_int_t incx,
    magmaDoubleComplex_ptr       dA, magma_int_t ldda,
    magma_queue_t queue )
{
    cublasZher(
        queue->cublas_handle(),
        cublas_uplo_const( uplo ),
        int(n),
        (cuDoubleComplex*)&alpha, (cuDoubleComplex*)dx, int(incx),
                (cuDoubleComplex*)dA, int(ldda) );
}
#endif // COMPLEX


#ifdef COMPLEX
/***************************************************************************//**
    Perform Hermitian rank-2 update, \f$ A = \alpha x y^H + conj(\alpha) y x^H + A, \f$
    where \f$ A \f$ is Hermitian.

    @param[in]
    uplo    Whether the upper or lower triangle of A is referenced.

    @param[in]
    n       Number of rows and columns of A. n >= 0.

    @param[in]
    alpha   Scalar \f$ \alpha \f$

    @param[in]
    dx      COMPLEX_16 array on GPU device.
            The n element vector x of dimension (1 + (n-1)*incx).

    @param[in]
    incx    Stride between consecutive elements of dx. incx != 0.

    @param[in]
    dy      COMPLEX_16 array on GPU device.
            The n element vector y of dimension (1 + (n-1)*incy).

    @param[in]
    incy    Stride between consecutive elements of dy. incy != 0.

    @param[in,out]
    dA      COMPLEX_16 array of dimension (ldda,n), ldda >= max(1,n).
            The n-by-n matrix A, on GPU device.

    @param[in]
    ldda    Leading dimension of dA.

    @param[in]
    queue   magma_queue_t
            Queue to execute in.

    @ingroup magma_her2
*******************************************************************************/
extern "C" void
magma_zher2(
    magma_uplo_t uplo,
    magma_int_t n,
    magmaDoubleComplex alpha,
    magmaDoubleComplex_const_ptr dx, magma_int_t incx,
    magmaDoubleComplex_const_ptr dy, magma_int_t incy,
    magmaDoubleComplex_ptr       dA, magma_int_t ldda,
    magma_queue_t queue )
{
    cublasZher2(
        queue->cublas_handle(),
        cublas_uplo_const( uplo ),
        int(n),
        (cuDoubleComplex*)&alpha, (cuDoubleComplex*)dx, int(incx),
                (cuDoubleComplex*)dy, int(incy),
                (cuDoubleComplex*)dA, int(ldda) );
}
#endif // COMPLEX


/***************************************************************************//**
    Perform symmetric matrix-vector product, \f$ y = \alpha A x + \beta y, \f$
    where \f$ A \f$ is symmetric.

    @param[in]
    uplo    Whether the upper or lower triangle of A is referenced.

    @param[in]
    n       Number of rows and columns of A. n >= 0.

    @param[in]
    alpha   Scalar \f$ \alpha \f$

    @param[in]
    dA      COMPLEX_16 array of dimension (ldda,n), ldda >= max(1,n).
            The n-by-n matrix A, on GPU device.

    @param[in]
    ldda    Leading dimension of dA.

    @param[in]
    dx      COMPLEX_16 array on GPU device.
            The m element vector x of dimension (1 + (m-1)*incx).

    @param[in]
    incx    Stride between consecutive elements of dx. incx != 0.

    @param[in]
    beta    Scalar \f$ \beta \f$

    @param[in,out]
    dy      COMPLEX_16 array on GPU device.
            The n element vector y of dimension (1 + (n-1)*incy).

    @param[in]
    incy    Stride between consecutive elements of dy. incy != 0.

    @param[in]
    queue   magma_queue_t
            Queue to execute in.

    @ingroup magma_symv
*******************************************************************************/
extern "C" void
magma_zsymv(
    magma_uplo_t uplo,
    magma_int_t n,
    magmaDoubleComplex alpha,
    magmaDoubleComplex_const_ptr dA, magma_int_t ldda,
    magmaDoubleComplex_const_ptr dx, magma_int_t incx,
    magmaDoubleComplex beta,
    magmaDoubleComplex_ptr       dy, magma_int_t incy,
    magma_queue_t queue )
{
    cublasZsymv(
        queue->cublas_handle(),
        cublas_uplo_const( uplo ),
        int(n),
        (cuDoubleComplex*)&alpha, (cuDoubleComplex*)dA, int(ldda),
                (cuDoubleComplex*)dx, int(incx),
        (cuDoubleComplex*)&beta,  (cuDoubleComplex*)dy, int(incy) );
}


/***************************************************************************//**
    Perform symmetric rank-1 update, \f$ A = \alpha x x^T + A, \f$
    where \f$ A \f$ is symmetric.

    @param[in]
    uplo    Whether the upper or lower triangle of A is referenced.

    @param[in]
    n       Number of rows and columns of A. n >= 0.

    @param[in]
    alpha   Scalar \f$ \alpha \f$

    @param[in]
    dx      COMPLEX_16 array on GPU device.
            The n element vector x of dimension (1 + (n-1)*incx).

    @param[in]
    incx    Stride between consecutive elements of dx. incx != 0.

    @param[in,out]
    dA      COMPLEX_16 array of dimension (ldda,n), ldda >= max(1,n).
            The n-by-n matrix A, on GPU device.

    @param[in]
    ldda    Leading dimension of dA.

    @param[in]
    queue   magma_queue_t
            Queue to execute in.

    @ingroup magma_syr
*******************************************************************************/
extern "C" void
magma_zsyr(
    magma_uplo_t uplo,
    magma_int_t n,
    magmaDoubleComplex alpha,
    magmaDoubleComplex_const_ptr dx, magma_int_t incx,
    magmaDoubleComplex_ptr       dA, magma_int_t ldda,
    magma_queue_t queue )
{
    cublasZsyr(
        queue->cublas_handle(),
        cublas_uplo_const( uplo ),
        int(n),
        (cuDoubleComplex*)&alpha, (cuDoubleComplex*)dx, int(incx),
                (cuDoubleComplex*)dA, int(ldda) );
}


/***************************************************************************//**
    Perform symmetric rank-2 update, \f$ A = \alpha x y^T + \alpha y x^T + A, \f$
    where \f$ A \f$ is symmetric.

    @param[in]
    uplo    Whether the upper or lower triangle of A is referenced.

    @param[in]
    n       Number of rows and columns of A. n >= 0.

    @param[in]
    alpha   Scalar \f$ \alpha \f$

    @param[in]
    dx      COMPLEX_16 array on GPU device.
            The n element vector x of dimension (1 + (n-1)*incx).

    @param[in]
    incx    Stride between consecutive elements of dx. incx != 0.

    @param[in]
    dy      COMPLEX_16 array on GPU device.
            The n element vector y of dimension (1 + (n-1)*incy).

    @param[in]
    incy    Stride between consecutive elements of dy. incy != 0.

    @param[in,out]
    dA      COMPLEX_16 array of dimension (ldda,n), ldda >= max(1,n).
            The n-by-n matrix A, on GPU device.

    @param[in]
    ldda    Leading dimension of dA.

    @param[in]
    queue   magma_queue_t
            Queue to execute in.

    @ingroup magma_syr2
*******************************************************************************/
extern "C" void
magma_zsyr2(
    magma_uplo_t uplo,
    magma_int_t n,
    magmaDoubleComplex alpha,
    magmaDoubleComplex_const_ptr dx, magma_int_t incx,
    magmaDoubleComplex_const_ptr dy, magma_int_t incy,
    magmaDoubleComplex_ptr       dA, magma_int_t ldda,
    magma_queue_t queue )
{
    cublasZsyr2(
        queue->cublas_handle(),
        cublas_uplo_const( uplo ),
        int(n),
        (cuDoubleComplex*)&alpha, (cuDoubleComplex*)dx, int(incx),
                (cuDoubleComplex*)dy, int(incy),
                (cuDoubleComplex*)dA, int(ldda) );
}


/***************************************************************************//**
    Perform triangular matrix-vector product.
        \f$ x = A   x \f$  (trans == MagmaNoTrans), or \n
        \f$ x = A^T x \f$  (trans == MagmaTrans),   or \n
        \f$ x = A^H x \f$  (trans == MagmaConjTrans).

    @param[in]
    uplo    Whether the upper or lower triangle of A is referenced.

    @param[in]
    trans   Operation to perform on A.

    @param[in]
    diag    Whether the diagonal of A is assumed to be unit or non-unit.

    @param[in]
    n       Number of rows and columns of A. n >= 0.

    @param[in]
    dA      COMPLEX_16 array of dimension (ldda,n), ldda >= max(1,n).
            The n-by-n matrix A, on GPU device.

    @param[in]
    ldda    Leading dimension of dA.

    @param[in]
    dx      COMPLEX_16 array on GPU device.
            The n element vector x of dimension (1 + (n-1)*incx).

    @param[in]
    incx    Stride between consecutive elements of dx. incx != 0.

    @param[in]
    queue   magma_queue_t
            Queue to execute in.

    @ingroup magma_trmv
*******************************************************************************/
extern "C" void
magma_ztrmv(
    magma_uplo_t uplo, magma_trans_t trans, magma_diag_t diag,
    magma_int_t n,
    magmaDoubleComplex_const_ptr dA, magma_int_t ldda,
    magmaDoubleComplex_ptr       dx, magma_int_t incx,
    magma_queue_t queue )
{
    cublasZtrmv(
        queue->cublas_handle(),
        cublas_uplo_const( uplo ),
        cublas_trans_const( trans ),
        cublas_diag_const( diag ),
        int(n),
        (cuDoubleComplex*)dA, int(ldda),
        (cuDoubleComplex*)dx, int(incx) );
}


/***************************************************************************//**
    Solve triangular matrix-vector system (one right-hand side).
        \f$ A   x = b \f$  (trans == MagmaNoTrans), or \n
        \f$ A^T x = b \f$  (trans == MagmaTrans),   or \n
        \f$ A^H x = b \f$  (trans == MagmaConjTrans).

    @param[in]
    uplo    Whether the upper or lower triangle of A is referenced.

    @param[in]
    trans   Operation to perform on A.

    @param[in]
    diag    Whether the diagonal of A is assumed to be unit or non-unit.

    @param[in]
    n       Number of rows and columns of A. n >= 0.

    @param[in]
    dA      COMPLEX_16 array of dimension (ldda,n), ldda >= max(1,n).
            The n-by-n matrix A, on GPU device.

    @param[in]
    ldda    Leading dimension of dA.

    @param[in,out]
    dx      COMPLEX_16 array on GPU device.
            On entry, the n element RHS vector b of dimension (1 + (n-1)*incx).
            On exit, overwritten with the solution vector x.

    @param[in]
    incx    Stride between consecutive elements of dx. incx != 0.

    @param[in]
    queue   magma_queue_t
            Queue to execute in.

    @ingroup magma_trsv
*******************************************************************************/
extern "C" void
magma_ztrsv(
    magma_uplo_t uplo, magma_trans_t trans, magma_diag_t diag,
    magma_int_t n,
    magmaDoubleComplex_const_ptr dA, magma_int_t ldda,
    magmaDoubleComplex_ptr       dx, magma_int_t incx,
    magma_queue_t queue )
{
    cublasZtrsv(
        queue->cublas_handle(),
        cublas_uplo_const( uplo ),
        cublas_trans_const( trans ),
        cublas_diag_const( diag ),
        int(n),
        (cuDoubleComplex*)dA, int(ldda),
        (cuDoubleComplex*)dx, int(incx) );
}


// =============================================================================
// Level 3 BLAS

/***************************************************************************//**
    Perform matrix-matrix product, \f$ C = \alpha op(A) op(B) + \beta C \f$.

    @param[in]
    transA  Operation op(A) to perform on matrix A.

    @param[in]
    transB  Operation op(B) to perform on matrix B.

    @param[in]
    m       Number of rows of C and op(A). m >= 0.

    @param[in]
    n       Number of columns of C and op(B). n >= 0.

    @param[in]
    k       Number of columns of op(A) and rows of op(B). k >= 0.

    @param[in]
    alpha   Scalar \f$ \alpha \f$

    @param[in]
    dA      COMPLEX_16 array on GPU device.
            If transA == MagmaNoTrans, the m-by-k matrix A of dimension (ldda,k), ldda >= max(1,m); \n
            otherwise,                 the k-by-m matrix A of dimension (ldda,m), ldda >= max(1,k).

    @param[in]
    ldda    Leading dimension of dA.

    @param[in]
    dB      COMPLEX_16 array on GPU device.
            If transB == MagmaNoTrans, the k-by-n matrix B of dimension (lddb,n), lddb >= max(1,k); \n
            otherwise,                 the n-by-k matrix B of dimension (lddb,k), lddb >= max(1,n).

    @param[in]
    lddb    Leading dimension of dB.

    @param[in]
    beta    Scalar \f$ \beta \f$

    @param[in,out]
    dC      COMPLEX_16 array on GPU device.
            The m-by-n matrix C of dimension (lddc,n), lddc >= max(1,m).

    @param[in]
    lddc    Leading dimension of dC.

    @param[in]
    queue   magma_queue_t
            Queue to execute in.

    @ingroup magma_gemm
*******************************************************************************/
extern "C" void
magma_zgemm(
    magma_trans_t transA, magma_trans_t transB,
    magma_int_t m, magma_int_t n, magma_int_t k,
    magmaDoubleComplex alpha,
    magmaDoubleComplex_const_ptr dA, magma_int_t ldda,
    magmaDoubleComplex_const_ptr dB, magma_int_t lddb,
    magmaDoubleComplex beta,
    magmaDoubleComplex_ptr       dC, magma_int_t lddc,
    magma_queue_t queue )
{
    cublasZgemm(
        queue->cublas_handle(),
        cublas_trans_const( transA ),
        cublas_trans_const( transB ),
        int(m), int(n), int(k),
        (cuDoubleComplex*)&alpha, (cuDoubleComplex*)dA, int(ldda),
                (cuDoubleComplex*)dB, int(lddb),
        (cuDoubleComplex*)&beta,  (cuDoubleComplex*)dC, int(lddc) );
}


#ifdef COMPLEX
/***************************************************************************//**
    Perform Hermitian matrix-matrix product.
        \f$ C = \alpha A B + \beta C \f$ (side == MagmaLeft), or \n
        \f$ C = \alpha B A + \beta C \f$ (side == MagmaRight),   \n
    where \f$ A \f$ is Hermitian.

    @param[in]
    side    Whether A is on the left or right.

    @param[in]
    uplo    Whether the upper or lower triangle of A is referenced.

    @param[in]
    m       Number of rows of C. m >= 0.

    @param[in]
    n       Number of columns of C. n >= 0.

    @param[in]
    alpha   Scalar \f$ \alpha \f$

    @param[in]
    dA      COMPLEX_16 array on GPU device.
            If side == MagmaLeft, the m-by-m Hermitian matrix A of dimension (ldda,m), ldda >= max(1,m); \n
            otherwise,            the n-by-n Hermitian matrix A of dimension (ldda,n), ldda >= max(1,n).

    @param[in]
    ldda    Leading dimension of dA.

    @param[in]
    dB      COMPLEX_16 array on GPU device.
            The m-by-n matrix B of dimension (lddb,n), lddb >= max(1,m).

    @param[in]
    lddb    Leading dimension of dB.

    @param[in]
    beta    Scalar \f$ \beta \f$

    @param[in,out]
    dC      COMPLEX_16 array on GPU device.
            The m-by-n matrix C of dimension (lddc,n), lddc >= max(1,m).

    @param[in]
    lddc    Leading dimension of dC.

    @param[in]
    queue   magma_queue_t
            Queue to execute in.

    @ingroup magma_hemm
*******************************************************************************/
extern "C" void
magma_zhemm(
    magma_side_t side, magma_uplo_t uplo,
    magma_int_t m, magma_int_t n,
    magmaDoubleComplex alpha,
    magmaDoubleComplex_const_ptr dA, magma_int_t ldda,
    magmaDoubleComplex_const_ptr dB, magma_int_t lddb,
    magmaDoubleComplex beta,
    magmaDoubleComplex_ptr       dC, magma_int_t lddc,
    magma_queue_t queue )
{
    #if HAVE_HIP
    // TODO: remove fallback when hipblas provides this routine
    magmablas_zhemm(
        side, uplo, m, n, 
        alpha, (magmaDoubleComplex_ptr)dA, ldda, 
               (magmaDoubleComplex_ptr)dB, lddb, 
        beta,  dC, lddc, queue );
    #else
    cublasZhemm(
        queue->cublas_handle(),
        cublas_side_const( side ),
        cublas_uplo_const( uplo ),
        int(m), int(n),
<<<<<<< HEAD
        (cuDoubleComplex*)&alpha, (cuDoubleComplex*)dA, int(ldda),
                (cuDoubleComplex*)dB, int(lddb),
        (cuDoubleComplex*)&beta,  (cuDoubleComplex*)dC, int(lddc) );
=======
        &alpha, dA, int(ldda),
                dB, int(lddb),
        &beta,  dC, int(lddc) );
    #endif
>>>>>>> 516598bc
}
#endif // COMPLEX


#ifdef COMPLEX
/***************************************************************************//**
    Perform Hermitian rank-k update.
        \f$ C = \alpha A A^H + \beta C \f$ (trans == MagmaNoTrans), or \n
        \f$ C = \alpha A^H A + \beta C \f$ (trans == MagmaConjTrans), \n
    where \f$ C \f$ is Hermitian.

    @param[in]
    uplo    Whether the upper or lower triangle of C is referenced.

    @param[in]
    trans   Operation to perform on A.

    @param[in]
    n       Number of rows and columns of C. n >= 0.

    @param[in]
    k       Number of columns of A (for MagmaNoTrans)
            or rows of A (for MagmaConjTrans). k >= 0.

    @param[in]
    alpha   Scalar \f$ \alpha \f$

    @param[in]
    dA      COMPLEX_16 array on GPU device.
            If trans == MagmaNoTrans, the n-by-k matrix A of dimension (ldda,k), ldda >= max(1,n); \n
            otherwise,                the k-by-n matrix A of dimension (ldda,n), ldda >= max(1,k).

    @param[in]
    ldda    Leading dimension of dA.

    @param[in]
    beta    Scalar \f$ \beta \f$

    @param[in,out]
    dC      COMPLEX_16 array on GPU device.
            The n-by-n Hermitian matrix C of dimension (lddc,n), lddc >= max(1,n).

    @param[in]
    lddc    Leading dimension of dC.

    @param[in]
    queue   magma_queue_t
            Queue to execute in.

    @ingroup magma_herk
*******************************************************************************/
extern "C" void
magma_zherk(
    magma_uplo_t uplo, magma_trans_t trans,
    magma_int_t n, magma_int_t k,
    double alpha,
    magmaDoubleComplex_const_ptr dA, magma_int_t ldda,
    double beta,
    magmaDoubleComplex_ptr       dC, magma_int_t lddc,
    magma_queue_t queue )
{
    #if HAVE_HIP
    // TODO: remove fallback when hipblas provides this routine
    magmablas_zherk(
        uplo, trans, n, k, 
        alpha, (magmaDoubleComplex_ptr)dA, ldda, 
        beta,  dC, lddc, queue );
    #else
    cublasZherk(
        queue->cublas_handle(),
        cublas_uplo_const( uplo ),
        cublas_trans_const( trans ),
        int(n), int(k),
<<<<<<< HEAD
        &alpha, (cuDoubleComplex*)dA, int(ldda),
        &beta,  (cuDoubleComplex*)dC, int(lddc) );
=======
        &alpha, dA, int(ldda),
        &beta,  dC, int(lddc) );
    #endif
>>>>>>> 516598bc
}
#endif // COMPLEX


#ifdef COMPLEX
/***************************************************************************//**
    Perform Hermitian rank-2k update.
        \f$ C = \alpha A B^H + \alpha B A^H \beta C \f$ (trans == MagmaNoTrans), or \n
        \f$ C = \alpha A^H B + \alpha B^H A \beta C \f$ (trans == MagmaConjTrans), \n
    where \f$ C \f$ is Hermitian.

    @param[in]
    uplo    Whether the upper or lower triangle of C is referenced.

    @param[in]
    trans   Operation to perform on A and B.

    @param[in]
    n       Number of rows and columns of C. n >= 0.

    @param[in]
    k       Number of columns of A and B (for MagmaNoTrans)
            or rows of A and B (for MagmaConjTrans). k >= 0.

    @param[in]
    alpha   Scalar \f$ \alpha \f$

    @param[in]
    dA      COMPLEX_16 array on GPU device.
            If trans == MagmaNoTrans, the n-by-k matrix A of dimension (ldda,k), ldda >= max(1,n); \n
            otherwise,                the k-by-n matrix A of dimension (ldda,n), ldda >= max(1,k).

    @param[in]
    ldda    Leading dimension of dA.

    @param[in]
    dB      COMPLEX_16 array on GPU device.
            If trans == MagmaNoTrans, the n-by-k matrix B of dimension (lddb,k), lddb >= max(1,n); \n
            otherwise,                the k-by-n matrix B of dimension (lddb,n), lddb >= max(1,k).

    @param[in]
    lddb    Leading dimension of dB.

    @param[in]
    beta    Scalar \f$ \beta \f$

    @param[in,out]
    dC      COMPLEX_16 array on GPU device.
            The n-by-n Hermitian matrix C of dimension (lddc,n), lddc >= max(1,n).

    @param[in]
    lddc    Leading dimension of dC.

    @param[in]
    queue   magma_queue_t
            Queue to execute in.

    @ingroup magma_her2k
*******************************************************************************/
extern "C" void
magma_zher2k(
    magma_uplo_t uplo, magma_trans_t trans,
    magma_int_t n, magma_int_t k,
    magmaDoubleComplex alpha,
    magmaDoubleComplex_const_ptr dA, magma_int_t ldda,
    magmaDoubleComplex_const_ptr dB, magma_int_t lddb,
    double beta,
    magmaDoubleComplex_ptr       dC, magma_int_t lddc,
    magma_queue_t queue )
{
    #if HAVE_HIP
    // TODO: remove fallback when hipblas provides this routine
    magmablas_zher2k(
        uplo, trans, n, k, 
        alpha, (magmaDoubleComplex_ptr)dA, ldda, 
               (magmaDoubleComplex_ptr)dB, lddb, 
        beta,  dC, lddc, queue );
    #else
    cublasZher2k(
        queue->cublas_handle(),
        cublas_uplo_const( uplo ),
        cublas_trans_const( trans ),
        int(n), int(k),
<<<<<<< HEAD
        (cuDoubleComplex*)&alpha, (cuDoubleComplex*)dA, int(ldda),
                (cuDoubleComplex*)dB, int(lddb),
        &beta,  (cuDoubleComplex*)dC, int(lddc) );
=======
        &alpha, dA, int(ldda),
                dB, int(lddb),
        &beta,  dC, int(lddc) );
    #endif
>>>>>>> 516598bc
}
#endif // COMPLEX


/***************************************************************************//**
    Perform symmetric matrix-matrix product.
        \f$ C = \alpha A B + \beta C \f$ (side == MagmaLeft), or \n
        \f$ C = \alpha B A + \beta C \f$ (side == MagmaRight),   \n
    where \f$ A \f$ is symmetric.

    @param[in]
    side    Whether A is on the left or right.

    @param[in]
    uplo    Whether the upper or lower triangle of A is referenced.

    @param[in]
    m       Number of rows of C. m >= 0.

    @param[in]
    n       Number of columns of C. n >= 0.

    @param[in]
    alpha   Scalar \f$ \alpha \f$

    @param[in]
    dA      COMPLEX_16 array on GPU device.
            If side == MagmaLeft, the m-by-m symmetric matrix A of dimension (ldda,m), ldda >= max(1,m); \n
            otherwise,            the n-by-n symmetric matrix A of dimension (ldda,n), ldda >= max(1,n).

    @param[in]
    ldda    Leading dimension of dA.

    @param[in]
    dB      COMPLEX_16 array on GPU device.
            The m-by-n matrix B of dimension (lddb,n), lddb >= max(1,m).

    @param[in]
    lddb    Leading dimension of dB.

    @param[in]
    beta    Scalar \f$ \beta \f$

    @param[in,out]
    dC      COMPLEX_16 array on GPU device.
            The m-by-n matrix C of dimension (lddc,n), lddc >= max(1,m).

    @param[in]
    lddc    Leading dimension of dC.

    @param[in]
    queue   magma_queue_t
            Queue to execute in.

    @ingroup magma_symm
*******************************************************************************/
extern "C" void
magma_zsymm(
    magma_side_t side, magma_uplo_t uplo,
    magma_int_t m, magma_int_t n,
    magmaDoubleComplex alpha,
    magmaDoubleComplex_const_ptr dA, magma_int_t ldda,
    magmaDoubleComplex_const_ptr dB, magma_int_t lddb,
    magmaDoubleComplex beta,
    magmaDoubleComplex_ptr       dC, magma_int_t lddc,
    magma_queue_t queue )
{
    cublasZsymm(
        queue->cublas_handle(),
        cublas_side_const( side ),
        cublas_uplo_const( uplo ),
        int(m), int(n),
        (cuDoubleComplex*)&alpha, (cuDoubleComplex*)dA, int(ldda),
                (cuDoubleComplex*)dB, int(lddb),
        (cuDoubleComplex*)&beta,  (cuDoubleComplex*)dC, int(lddc) );
}


/***************************************************************************//**
    Perform symmetric rank-k update.
        \f$ C = \alpha A A^T + \beta C \f$ (trans == MagmaNoTrans), or \n
        \f$ C = \alpha A^T A + \beta C \f$ (trans == MagmaTrans),      \n
    where \f$ C \f$ is symmetric.

    @param[in]
    uplo    Whether the upper or lower triangle of C is referenced.

    @param[in]
    trans   Operation to perform on A.

    @param[in]
    n       Number of rows and columns of C. n >= 0.

    @param[in]
    k       Number of columns of A (for MagmaNoTrans)
            or rows of A (for MagmaTrans). k >= 0.

    @param[in]
    alpha   Scalar \f$ \alpha \f$

    @param[in]
    dA      COMPLEX_16 array on GPU device.
            If trans == MagmaNoTrans, the n-by-k matrix A of dimension (ldda,k), ldda >= max(1,n); \n
            otherwise,                the k-by-n matrix A of dimension (ldda,n), ldda >= max(1,k).

    @param[in]
    ldda    Leading dimension of dA.

    @param[in]
    beta    Scalar \f$ \beta \f$

    @param[in,out]
    dC      COMPLEX_16 array on GPU device.
            The n-by-n symmetric matrix C of dimension (lddc,n), lddc >= max(1,n).

    @param[in]
    lddc    Leading dimension of dC.

    @param[in]
    queue   magma_queue_t
            Queue to execute in.

    @ingroup magma_syrk
*******************************************************************************/
extern "C" void
magma_zsyrk(
    magma_uplo_t uplo, magma_trans_t trans,
    magma_int_t n, magma_int_t k,
    magmaDoubleComplex alpha,
    magmaDoubleComplex_const_ptr dA, magma_int_t ldda,
    magmaDoubleComplex beta,
    magmaDoubleComplex_ptr       dC, magma_int_t lddc,
    magma_queue_t queue )
{
    cublasZsyrk(
        queue->cublas_handle(),
        cublas_uplo_const( uplo ),
        cublas_trans_const( trans ),
        int(n), int(k),
        (cuDoubleComplex*)&alpha, (cuDoubleComplex*)dA, int(ldda),
        (cuDoubleComplex*)&beta,  (cuDoubleComplex*)dC, int(lddc) );
}


/***************************************************************************//**
    Perform symmetric rank-2k update.
        \f$ C = \alpha A B^T + \alpha B A^T \beta C \f$ (trans == MagmaNoTrans), or \n
        \f$ C = \alpha A^T B + \alpha B^T A \beta C \f$ (trans == MagmaTrans),      \n
    where \f$ C \f$ is symmetric.

    @param[in]
    uplo    Whether the upper or lower triangle of C is referenced.

    @param[in]
    trans   Operation to perform on A and B.

    @param[in]
    n       Number of rows and columns of C. n >= 0.

    @param[in]
    k       Number of columns of A and B (for MagmaNoTrans)
            or rows of A and B (for MagmaTrans). k >= 0.

    @param[in]
    alpha   Scalar \f$ \alpha \f$

    @param[in]
    dA      COMPLEX_16 array on GPU device.
            If trans == MagmaNoTrans, the n-by-k matrix A of dimension (ldda,k), ldda >= max(1,n); \n
            otherwise,                the k-by-n matrix A of dimension (ldda,n), ldda >= max(1,k).

    @param[in]
    ldda    Leading dimension of dA.

    @param[in]
    dB      COMPLEX_16 array on GPU device.
            If trans == MagmaNoTrans, the n-by-k matrix B of dimension (lddb,k), lddb >= max(1,n); \n
            otherwise,                the k-by-n matrix B of dimension (lddb,n), lddb >= max(1,k).

    @param[in]
    lddb    Leading dimension of dB.

    @param[in]
    beta    Scalar \f$ \beta \f$

    @param[in,out]
    dC      COMPLEX_16 array on GPU device.
            The n-by-n symmetric matrix C of dimension (lddc,n), lddc >= max(1,n).

    @param[in]
    lddc    Leading dimension of dC.

    @param[in]
    queue   magma_queue_t
            Queue to execute in.

    @ingroup magma_syr2k
*******************************************************************************/
extern "C" void
magma_zsyr2k(
    magma_uplo_t uplo, magma_trans_t trans,
    magma_int_t n, magma_int_t k,
    magmaDoubleComplex alpha,
    magmaDoubleComplex_const_ptr dA, magma_int_t ldda,
    magmaDoubleComplex_const_ptr dB, magma_int_t lddb,
    magmaDoubleComplex beta,
    magmaDoubleComplex_ptr       dC, magma_int_t lddc,
    magma_queue_t queue )
{
    cublasZsyr2k(
        queue->cublas_handle(),
        cublas_uplo_const( uplo ),
        cublas_trans_const( trans ),
        int(n), int(k),
        (cuDoubleComplex*)&alpha, (cuDoubleComplex*)dA, int(ldda),
                (cuDoubleComplex*)dB, int(lddb),
        (cuDoubleComplex*)&beta,  (cuDoubleComplex*)dC, int(lddc) );
}


/***************************************************************************//**
    Perform triangular matrix-matrix product.
        \f$ B = \alpha op(A) B \f$ (side == MagmaLeft), or \n
        \f$ B = \alpha B op(A) \f$ (side == MagmaRight),   \n
    where \f$ A \f$ is triangular.

    @param[in]
    side    Whether A is on the left or right.

    @param[in]
    uplo    Whether A is upper or lower triangular.

    @param[in]
    trans   Operation to perform on A.

    @param[in]
    diag    Whether the diagonal of A is assumed to be unit or non-unit.

    @param[in]
    m       Number of rows of B. m >= 0.

    @param[in]
    n       Number of columns of B. n >= 0.

    @param[in]
    alpha   Scalar \f$ \alpha \f$

    @param[in]
    dA      COMPLEX_16 array on GPU device.
            If side == MagmaLeft, the n-by-n triangular matrix A of dimension (ldda,n), ldda >= max(1,n); \n
            otherwise,            the m-by-m triangular matrix A of dimension (ldda,m), ldda >= max(1,m).

    @param[in]
    ldda    Leading dimension of dA.

    @param[in]
    dB      COMPLEX_16 array on GPU device.
            The m-by-n matrix B of dimension (lddb,n), lddb >= max(1,m).

    @param[in]
    lddb    Leading dimension of dB.

    @param[in]
    queue   magma_queue_t
            Queue to execute in.

    @ingroup magma_trmm
*******************************************************************************/
extern "C" void
magma_ztrmm(
    magma_side_t side, magma_uplo_t uplo, magma_trans_t trans, magma_diag_t diag,
    magma_int_t m, magma_int_t n,
    magmaDoubleComplex alpha,
    magmaDoubleComplex_const_ptr dA, magma_int_t ldda,
    magmaDoubleComplex_ptr       dB, magma_int_t lddb,
    magma_queue_t queue )
{
    cublasZtrmm(
        queue->cublas_handle(),
        cublas_side_const( side ),
        cublas_uplo_const( uplo ),
        cublas_trans_const( trans ),
        cublas_diag_const( diag ),
        int(m), int(n),
        (cuDoubleComplex*)&alpha, (cuDoubleComplex*)dA, int(ldda),
                (cuDoubleComplex*)dB, int(lddb),
                (cuDoubleComplex*)dB, int(lddb) );  /* C same as B; less efficient */
}


/***************************************************************************//**
    Solve triangular matrix-matrix system (multiple right-hand sides).
        \f$ op(A) X = \alpha B \f$ (side == MagmaLeft), or \n
        \f$ X op(A) = \alpha B \f$ (side == MagmaRight),   \n
    where \f$ A \f$ is triangular.

    @param[in]
    side    Whether A is on the left or right.

    @param[in]
    uplo    Whether A is upper or lower triangular.

    @param[in]
    trans   Operation to perform on A.

    @param[in]
    diag    Whether the diagonal of A is assumed to be unit or non-unit.

    @param[in]
    m       Number of rows of B. m >= 0.

    @param[in]
    n       Number of columns of B. n >= 0.

    @param[in]
    alpha   Scalar \f$ \alpha \f$

    @param[in]
    dA      COMPLEX_16 array on GPU device.
            If side == MagmaLeft, the m-by-m triangular matrix A of dimension (ldda,m), ldda >= max(1,m); \n
            otherwise,            the n-by-n triangular matrix A of dimension (ldda,n), ldda >= max(1,n).

    @param[in]
    ldda    Leading dimension of dA.

    @param[in,out]
    dB      COMPLEX_16 array on GPU device.
            On entry, m-by-n matrix B of dimension (lddb,n), lddb >= max(1,m).
            On exit, overwritten with the solution matrix X.

    @param[in]
    lddb    Leading dimension of dB.

    @param[in]
    queue   magma_queue_t
            Queue to execute in.

    @ingroup magma_trsm
*******************************************************************************/
extern "C" void
magma_ztrsm(
    magma_side_t side, magma_uplo_t uplo, magma_trans_t trans, magma_diag_t diag,
    magma_int_t m, magma_int_t n,
    magmaDoubleComplex alpha,
    magmaDoubleComplex_const_ptr dA, magma_int_t ldda,
    magmaDoubleComplex_ptr       dB, magma_int_t lddb,
    magma_queue_t queue )
{
    cublasZtrsm(
        queue->cublas_handle(),
        cublas_side_const( side ),
        cublas_uplo_const( uplo ),
        cublas_trans_const( trans ),
        cublas_diag_const( diag ),
        int(m), int(n),
        (cuDoubleComplex*)&alpha, (cuDoubleComplex*)dA, int(ldda),
                (cuDoubleComplex*)dB, int(lddb) );
}

//#endif // HAVE_CUBLAS

#undef COMPLEX<|MERGE_RESOLUTION|>--- conflicted
+++ resolved
@@ -1431,16 +1431,9 @@
         cublas_side_const( side ),
         cublas_uplo_const( uplo ),
         int(m), int(n),
-<<<<<<< HEAD
         (cuDoubleComplex*)&alpha, (cuDoubleComplex*)dA, int(ldda),
                 (cuDoubleComplex*)dB, int(lddb),
         (cuDoubleComplex*)&beta,  (cuDoubleComplex*)dC, int(lddc) );
-=======
-        &alpha, dA, int(ldda),
-                dB, int(lddb),
-        &beta,  dC, int(lddc) );
-    #endif
->>>>>>> 516598bc
 }
 #endif // COMPLEX
 
@@ -1514,14 +1507,8 @@
         cublas_uplo_const( uplo ),
         cublas_trans_const( trans ),
         int(n), int(k),
-<<<<<<< HEAD
         &alpha, (cuDoubleComplex*)dA, int(ldda),
         &beta,  (cuDoubleComplex*)dC, int(lddc) );
-=======
-        &alpha, dA, int(ldda),
-        &beta,  dC, int(lddc) );
-    #endif
->>>>>>> 516598bc
 }
 #endif // COMPLEX
 
@@ -1605,16 +1592,9 @@
         cublas_uplo_const( uplo ),
         cublas_trans_const( trans ),
         int(n), int(k),
-<<<<<<< HEAD
         (cuDoubleComplex*)&alpha, (cuDoubleComplex*)dA, int(ldda),
                 (cuDoubleComplex*)dB, int(lddb),
         &beta,  (cuDoubleComplex*)dC, int(lddc) );
-=======
-        &alpha, dA, int(ldda),
-                dB, int(lddb),
-        &beta,  dC, int(lddc) );
-    #endif
->>>>>>> 516598bc
 }
 #endif // COMPLEX
 
