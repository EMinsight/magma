--- conflicted
+++ resolved
@@ -22,12 +22,9 @@
 	$(cdir)/zlarfg_devicesfunc.cuh		\
 	$(cdir)/ztrsv_template_device.cuh	\
 	$(cdir)/zgetf2_devicefunc.cuh		\
-<<<<<<< HEAD
 	$(cdir)/zlaswp_device.cuh		\
-=======
 	$(cdir)/zgeqr2_batched_fused.cuh	\
 	$(cdir)/zlarf_batched_fused.cuh	\
->>>>>>> 24410113
 
 # alphabetic order by base name (ignoring precision)
 libmagma_src += \
@@ -150,15 +147,10 @@
 	$(cdir)/zgerbt_func_batched.cu		\
 	$(cdir)/zgesv_batched_small.cu		\
 	$(cdir)/zgetf2_kernels.cu		\
-<<<<<<< HEAD
 	$(cdir)/zgetf2_update_batched.cu		\
-	$(cdir)/zgetrf_batched_smallsq_noshfl.cu		\
-	$(cdir)/zgetrf_batched_smallsq_shfl.cu		\
-=======
 	$(cdir)/zgetrf_batched_smallsq_noshfl.cu\
 	$(cdir)/zgetrf_batched_smallsq_shfl.cu	\
-        $(cdir)/zgbtrf_batched.cu               \
->>>>>>> 24410113
+    $(cdir)/zgbtrf_batched.cu               \
 	$(cdir)/getrf_setup_pivinfo.cu		\
 	$(cdir)/zhemm_batched_core.cu		\
 	$(cdir)/zher2k_batched.cpp		\
