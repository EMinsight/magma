/*
    -- MAGMA (version 2.0) --
       Univ. of Tennessee, Knoxville
       Univ. of California, Berkeley
       Univ. of Colorado, Denver
       @date

       @precisions normal z -> c d s
       @author Chongxiao Cao
*/
// includes, system
#include <stdlib.h>
#include <stdio.h>
#include <string.h>
#include <math.h>

// includes, project
#include "flops.h"
#include "magma_v2.h"
#include "magma_lapack.h"
#include "magma_operators.h"
#include "testings.h"

#define COMPLEX


/* ////////////////////////////////////////////////////////////////////////////
   -- Testing zherk
*/
int main( int argc, char** argv)
{
    #ifdef HAVE_clBLAS
    #define dA(i_, j_)  dA, ((i_) + (j_)*ldda)
    #define dC(i_, j_)  dC, ((i_) + (j_)*lddc)
    #else
    #define dA(i_, j_) (dA + (i_) + (j_)*ldda)
    #define dC(i_, j_) (dC + (i_) + (j_)*lddc)
    #endif

    TESTING_CHECK( magma_init() );
    magma_print_environment();

    real_Double_t   gflops, magma_perf, magma_time, dev_perf, dev_time, cpu_perf, cpu_time;
    double      magma_error, dev_error, work[1];
    magma_int_t N, K;
    magma_int_t Ak, An;
    magma_int_t sizeA, sizeC;
    magma_int_t lda, ldc, ldda, lddc;
    magma_int_t ione     = 1;
    magma_int_t ISEED[4] = {0,0,0,1};

    magmaDoubleComplex *hA, *hC, *hCmagma, *hCdev;
    magmaDoubleComplex_ptr dA, dC;
    magmaDoubleComplex c_neg_one = MAGMA_Z_NEG_ONE;
    double alpha = MAGMA_D_MAKE(  0.29, -0.86 );
    double beta  = MAGMA_D_MAKE( -0.48,  0.38 );
    int status = 0;

    magma_opts opts;
    opts.parse_opts( argc, argv );
    opts.lapack |= opts.check;  // check (-c) implies lapack (-l)

    // See testing_zgemm about tolerance.
    double eps = lapackf77_dlamch("E");
    double tol = 3*eps;

    #ifdef COMPLEX
    if (opts.transA == MagmaTrans) {
        opts.transA = MagmaConjTrans;
        printf("%% WARNING: transA = MagmaTrans changed to MagmaConjTrans\n");
    }
    #endif
<<<<<<< HEAD
    
    #if defined(HAVE_CUBLAS) || defined(HAVE_HIP)
=======

    #ifdef HAVE_CUBLAS
>>>>>>> 37627cae
    // for CUDA, we can check MAGMA vs. CUBLAS, without running LAPACK
    printf("%% If running lapack (option --lapack), MAGMA and %s errors are both computed\n"
           "%% relative to CPU BLAS result. Else, MAGMA error is computed relative to %s result.\n\n",
            g_platform_str, g_platform_str );

    printf("%% uplo = %s, transA = %s\n",
           lapack_uplo_const(opts.uplo), lapack_trans_const(opts.transA) );
    printf("%%   N     K   MAGMA Gflop/s (ms)  CUBLAS Gflop/s (ms)   CPU Gflop/s (ms)   MAGMA error   CUBLAS error\n");
   #else
    // for others, we need LAPACK for check
    opts.lapack |= opts.check;  // check (-c) implies lapack (-l)
    printf("%% uplo = %s, transA = %s\n",
           lapack_uplo_const(opts.uplo), lapack_trans_const(opts.transA) );
    printf("%%   N     K   MAGMA Gflop/s (ms)   CPU Gflop/s (ms)  MAGMA error\n");
    #endif
    printf("%%===================================================================================================\n");
    for( int itest = 0; itest < opts.ntest; ++itest ) {
        for( int iter = 0; iter < opts.niter; ++iter ) {
            N = opts.nsize[itest];
            K = opts.ksize[itest];
            gflops = FLOPS_ZHERK(K, N) / 1e9;

            if ( opts.transA == MagmaNoTrans ) {
                lda = An = N;
                Ak = K;
            } else {
                lda = An = K;
                Ak = N;
            }

            ldc = N;

            ldda = magma_roundup( lda, opts.align );  // multiple of 32 by default
            lddc = magma_roundup( ldc, opts.align );  // multiple of 32 by default

            sizeA = lda*Ak;
            sizeC = ldc*N;

            TESTING_CHECK( magma_zmalloc_cpu( &hA,      lda*Ak ));
            TESTING_CHECK( magma_zmalloc_cpu( &hC,      ldc*N  ));
            TESTING_CHECK( magma_zmalloc_cpu( &hCmagma, ldc*N  ));
            TESTING_CHECK( magma_zmalloc_cpu( &hCdev,   ldc*N  ));

            TESTING_CHECK( magma_zmalloc( &dA, ldda*Ak ));
            TESTING_CHECK( magma_zmalloc( &dC, lddc*N  ));

            /* Initialize the matrices */
            lapackf77_zlarnv( &ione, ISEED, &sizeA, hA );
            lapackf77_zlarnv( &ione, ISEED, &sizeC, hC );

            // for error checks
            double Anorm = lapackf77_zlange( "F", &An, &Ak, hA, &lda, work );
            double Cnorm = safe_lapackf77_zlanhe( "F", lapack_uplo_const(opts.uplo), &N, hC, &ldc, work );

            /* =====================================================================
               Performs operation using MAGMABLAS ( for CUDA and HIP )
               =================================================================== */
            magma_zsetmatrix( An, Ak, hA, lda, dA(0,0), ldda, opts.queue );
            magma_zsetmatrix( N, N, hC, ldc, dC(0,0), lddc, opts.queue );

            magma_time = magma_sync_wtime( opts.queue );
            magmablas_zherk(
                        opts.uplo, opts.transA, N, K,
                        alpha, dA(0,0), ldda,
                        beta,  dC(0,0), lddc, opts.queue);
            magma_time = magma_sync_wtime( opts.queue ) - magma_time;
            magma_perf = gflops / magma_time;

            magma_zgetmatrix( N, N, dC(0,0), lddc, hCmagma, ldc, opts.queue );

            /* =====================================================================
               Performs operation using cuBLAS / clBLAS
               =================================================================== */
            magma_zsetmatrix( N, N, hC, ldc, dC(0,0), lddc, opts.queue );

            #if defined(HAVE_CUBLAS) || defined(HAVE_HIP)
            dev_time = magma_sync_wtime( opts.queue );
            magma_zherk( opts.uplo, opts.transA, N, K,
                         alpha, dA(0,0), ldda,
                         beta,  dC(0,0), lddc, opts.queue );
            dev_time = magma_sync_wtime( opts.queue ) - dev_time;
            dev_perf = gflops / dev_time;
            #endif

            magma_zgetmatrix( N, N, dC(0,0), lddc, hCdev, ldc, opts.queue );

            /* =====================================================================
               Performs operation using CPU BLAS
               =================================================================== */
            if ( opts.lapack ) {
                cpu_time = magma_wtime();
                blasf77_zherk( lapack_uplo_const(opts.uplo), lapack_trans_const(opts.transA), &N, &K,
                               &alpha, hA, &lda,
                               &beta,  hC, &ldc );
                cpu_time = magma_wtime() - cpu_time;
                cpu_perf = gflops / cpu_time;
            }

            /* =====================================================================
               Check the result
               =================================================================== */
            if ( opts.lapack ) {
                // See testing_zgemm for formula.
                blasf77_zaxpy( &sizeC, &c_neg_one, hC, &ione, hCmagma, &ione );
                magma_error = safe_lapackf77_zlanhe( "F", lapack_uplo_const(opts.uplo), &N, hCmagma, &ldc, work )
                            / (sqrt(double(K+2))*fabs(alpha)*Anorm*Anorm + 2*fabs(beta)*Cnorm);

                #if defined(HAVE_CUBLAS) || defined(HAVE_HIP)
                blasf77_zaxpy( &sizeC, &c_neg_one, hC, &ione, hCdev, &ione );
                dev_error = safe_lapackf77_zlanhe( "F", lapack_uplo_const(opts.uplo), &N, hCdev, &ldc, work )
                            / (sqrt(double(K+2))*fabs(alpha)*Anorm*Anorm + 2*fabs(beta)*Cnorm);

                bool okay = (magma_error < tol && dev_error < tol);
                status += ! okay;
                printf("%5lld %5lld   %7.2f (%7.2f)   %7.2f (%7.2f)    %7.2f (%7.2f)   %8.2e      %8.2e   %s\n",
                       (long long) N, (long long) K,
                       magma_perf, 1000.*magma_time,
                       dev_perf,   1000.*dev_time,
                       cpu_perf,   1000.*cpu_time,
                       magma_error, dev_error, (okay ? "ok" : "failed"));
                #else
                bool okay = (magma_error < tol);
                status += ! okay;
                printf("%5lld %5lld   %7.2f (%7.2f)   %7.2f (%7.2f)    %8.2e   %s\n",
                       (long long) N, (long long) K,
                       magma_perf, 1000.*magma_time,
                       cpu_perf,   1000.*cpu_time,
                       magma_error, (okay ? "ok" : "failed"));
                #endif

            }
            else {
                #if defined(HAVE_CUBLAS) || defined(HAVE_HIP)
                blasf77_zaxpy( &sizeC, &c_neg_one, hCdev, &ione, hCmagma, &ione );
                magma_error = safe_lapackf77_zlanhe( "F", lapack_uplo_const(opts.uplo), &N, hCmagma, &ldc, work )
                            / (sqrt(double(K+2))*fabs(alpha)*Anorm*Anorm + 2*fabs(beta)*Cnorm);

                bool okay = (magma_error < tol);
                status += ! okay;
                printf("%5lld %5lld   %7.2f (%7.2f)   %7.2f (%7.2f)     ---   (  ---  )    %8.2e         ---      %s\n",
                       (long long) N, (long long) K,
                       magma_perf, 1000.*magma_time,
                       dev_perf,   1000.*dev_time,
                       magma_error, (okay ? "ok" : "failed"));
                #else
                printf("%5lld %5lld   %7.2f (%7.2f)   ---   (  ---  )     ---  \n",
                       (long long) N, (long long) K,
                       magma_perf, 1000.*magma_time);
                #endif

            }

            magma_free_cpu( hA );
            magma_free_cpu( hC );
            magma_free_cpu( hCmagma );
            magma_free_cpu( hCdev );

            magma_free( dA );
            magma_free( dC );
            fflush( stdout );
        }
        if ( opts.niter > 1 ) {
            printf( "\n" );
        }
    }

    opts.cleanup();
    TESTING_CHECK( magma_finalize() );
    return status;
}<|MERGE_RESOLUTION|>--- conflicted
+++ resolved
@@ -70,13 +70,8 @@
         printf("%% WARNING: transA = MagmaTrans changed to MagmaConjTrans\n");
     }
     #endif
-<<<<<<< HEAD
-    
-    #if defined(HAVE_CUBLAS) || defined(HAVE_HIP)
-=======
 
     #ifdef HAVE_CUBLAS
->>>>>>> 37627cae
     // for CUDA, we can check MAGMA vs. CUBLAS, without running LAPACK
     printf("%% If running lapack (option --lapack), MAGMA and %s errors are both computed\n"
            "%% relative to CPU BLAS result. Else, MAGMA error is computed relative to %s result.\n\n",
@@ -152,7 +147,7 @@
                =================================================================== */
             magma_zsetmatrix( N, N, hC, ldc, dC(0,0), lddc, opts.queue );
 
-            #if defined(HAVE_CUBLAS) || defined(HAVE_HIP)
+            #if HAVE_CUBLAS
             dev_time = magma_sync_wtime( opts.queue );
             magma_zherk( opts.uplo, opts.transA, N, K,
                          alpha, dA(0,0), ldda,
@@ -184,7 +179,7 @@
                 magma_error = safe_lapackf77_zlanhe( "F", lapack_uplo_const(opts.uplo), &N, hCmagma, &ldc, work )
                             / (sqrt(double(K+2))*fabs(alpha)*Anorm*Anorm + 2*fabs(beta)*Cnorm);
 
-                #if defined(HAVE_CUBLAS) || defined(HAVE_HIP)
+                #ifdef HAVE_CUBLAS
                 blasf77_zaxpy( &sizeC, &c_neg_one, hC, &ione, hCdev, &ione );
                 dev_error = safe_lapackf77_zlanhe( "F", lapack_uplo_const(opts.uplo), &N, hCdev, &ldc, work )
                             / (sqrt(double(K+2))*fabs(alpha)*Anorm*Anorm + 2*fabs(beta)*Cnorm);
@@ -209,7 +204,7 @@
 
             }
             else {
-                #if defined(HAVE_CUBLAS) || defined(HAVE_HIP)
+                #ifdef HAVE_CUBLAS
                 blasf77_zaxpy( &sizeC, &c_neg_one, hCdev, &ione, hCmagma, &ione );
                 magma_error = safe_lapackf77_zlanhe( "F", lapack_uplo_const(opts.uplo), &N, hCmagma, &ldc, work )
                             / (sqrt(double(K+2))*fabs(alpha)*Anorm*Anorm + 2*fabs(beta)*Cnorm);
