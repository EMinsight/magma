--- conflicted
+++ resolved
@@ -148,30 +148,6 @@
             dev_perf = gflops / dev_time;
 
             magma_zgetmatrix( M, N, dB(0,0), lddb, hBdev, ldb, opts.queue );
-<<<<<<< HEAD
-            
-            /* =====================================================================
-               Performs operation using cuBLAS (out-of-place)
-               =================================================================== */
-            #if defined(HAVE_CUBLAS) || defined(HAVE_HIP)
-                magma_zsetmatrix( Ak, Ak, hA, lda, dA(0,0), ldda, opts.queue );
-                magma_zsetmatrix( M,  N,  hB, ldb, dB(0,0), lddb, opts.queue );
-                
-                // cuBLAS does trmm out-of-place (i.e., adds output matrix C),
-                // but allows C=B to do in-place.
-                oop_time = magma_sync_wtime( opts.queue );
-                cublasZtrmm( opts.handle, cublas_side_const(opts.side), cublas_uplo_const(opts.uplo),
-                             cublas_trans_const(opts.transA), cublas_diag_const(opts.diag),
-                             int(M), int(N),
-                             &alpha, dA(0,0), int(ldda),
-                                     dB(0,0), int(lddb),
-                                     dC(0,0), int(lddc) );  // output C; differs from BLAS standard
-                oop_time = magma_sync_wtime( opts.queue ) - oop_time;
-                oop_perf = gflops / oop_time;
-                
-                magma_zgetmatrix( M, N, dC(0,0), lddc, hBoop, ldb, opts.queue );
-=======
->>>>>>> 37627cae
             #endif
 
             /* =====================================================================
@@ -196,17 +172,10 @@
                 blasf77_zaxpy( &sizeB, &c_neg_one, hB, &ione, hBmagma, &ione );
                 magma_error = lapackf77_zlange( "M", &M, &N, hBmagma, &ldb, work )
                             / (sqrt(double(Ak+2))*fabs(alpha)*Anorm*Bnorm);
-<<<<<<< HEAD
-                
-                #if defined(HAVE_CUBLAS) || defined(HAVE_HIP)
-                blasf77_zaxpy( &sizeB, &c_neg_one, hB, &ione, hBoop, &ione );
-                oop_error = lapackf77_zlange( "M", &M, &N, hBoop, &ldb, work )
-=======
 
                 #ifdef HAVE_CUBLAS
                 blasf77_zaxpy( &sizeB, &c_neg_one, hB, &ione, hBdev, &ione );
                 dev_error = lapackf77_zlange( "M", &M, &N, hBdev, &ldb, work )
->>>>>>> 37627cae
                             / (sqrt(double(Ak+2))*fabs(alpha)*Anorm*Bnorm);
 
                 bool okay = (magma_error < tol && dev_error < tol);
