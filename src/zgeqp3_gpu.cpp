--- conflicted
+++ resolved
@@ -276,7 +276,6 @@
                              &tau[j], &rwork[j], &rwork[n+j], dwork );
         }*/
     }
-<<<<<<< HEAD
 
     return *info;
 } /* magma_zgeqp3_gpu */
@@ -420,9 +419,7 @@
         NULL, lwork_host, (void*)dwork, lwork_device,
         info, queue );
 
-=======
     magma_queue_sync( queue );
->>>>>>> 1f4e6948
     magma_queue_destroy( queue );
 
     return *info;
