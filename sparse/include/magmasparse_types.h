/*
    -- MAGMA (version 1.1) --
       Univ. of Tennessee, Knoxville
       Univ. of California, Berkeley
       Univ. of Colorado, Denver
       @date
*/

#ifndef MAGMASPARSE_TYPES_H
#define MAGMASPARSE_TYPES_H


#if defined(HAVE_PASTIX)
//PaStiX include
#include <stdint.h>
/* to access functions from the libpastix, respect this order */
#include <pastix.h>
#include <read_matrix.h>
#include <get_options.h>
#include <assert.h>
#include <omp.h>
#endif

// includes CUDA
#include <cusparse_v2.h>


/* (author: Cade Brown <cbrow216@vols.utk.edu>
 *
 * There have been changes to cuSPARSE in 10.2, specifically many removed hybrid formatting/partitioning, some
 *   solvers, solve analysis, and sparse BLAS (doti, srmm, ...). So, those must be fixed in the cuSPARSE version.
 *
 * As a result, these functionalities are not even included as deprecated features in hipSPARSE, they are excluded entirely.
 *
 * In the future, `MAGMA_USE_SOLVEANALYSIS` and similar switches should default to 'off', once the cuSPARSE backend is fixed
 *
 *
 */

// if defined, use the cusparseSolveAnalysisInfo_t structures & functionality
//#define MAGMA_USE_SOLVEANALYSIS

#if   defined(HAVE_CUDA)
// for now, enable, but this has been deprecated
// eventually this should be disabled by default
#define MAGMA_USE_SOLVEANALYSIS
#elif defined(HAVE_HIP)

#define MAGMA_USE_SOLVEANALYSIS
#endif



/* Currently unsupported hipsparse functions
 *
 * (these should be added in ROCm 3.5, or otherwise pretty soon)
 *
 *
 */
#if defined(HAVE_HIP)

// this macro allows you to define an unsupported function (primarily from hipSPARSE)
// which will become a NOOP, and print an error message
#define magma_unsupported_sparse(fname) ((hipsparseStatus_t)(fprintf(stderr, "MAGMA: Unsupported (sparse) function '" #fname "'\n"), HIPSPARSE_STATUS_INTERNAL_ERROR))


#define hipsparseZcsrmv(...) magma_unsupported_sparse(hipsparseZcsrmv)
#define hipsparseZbsrmv(...) magma_unsupported_sparse(hipsparseZcsrmv)
#define hipsparseZcsrmm(...) magma_unsupported_sparse(hipsparseZcsrmm)

#endif



#ifdef __cplusplus
extern "C" {
#endif


#define MAGMA_CSR5_OMEGA 32

typedef struct magma_z_matrix
{
    magma_storage_t    storage_type;            // matrix format - CSR, ELL, SELL-P, CSR5
    magma_location_t   memory_location;         // CPU or DEV
    magma_symmetry_t   sym;                     // opt: indicate symmetry
    magma_diagorder_t  diagorder_type;          // opt: only needed for factorization matrices
    magma_uplo_t   fill_mode;               // fill mode full/lower/upper
    magma_int_t        num_rows;                // number of rows
    magma_int_t        num_cols;                // number of columns
    magma_int_t        nnz;                     // opt: number of nonzeros
    magma_int_t        max_nnz_row;             // opt: max number of nonzeros in one row
    magma_int_t        diameter;                // opt: max distance of entry from main diagonal
    magma_int_t        true_nnz;              // opt: true nnz
    magma_bool_t       ownership;               // does MAGMA own the arrays of this matrix structure
    union {
        magmaDoubleComplex      *val;           // array containing values in CPU case
        magmaDoubleComplex_ptr  dval;           // array containing values in DEV case
    };
    union {
        magmaDoubleComplex      *diag;          // opt: diagonal entries in CPU case
        magmaDoubleComplex_ptr  ddiag;          // opt: diagonal entries in DEV case
    };
    union {
        magma_index_t           *row;           // opt: row pointer CPU case
        magmaIndex_ptr          drow;           // opt: row pointer DEV case
    };
    union {
        magma_index_t           *rowidx;        // opt: array containing row indices CPU case
        magmaIndex_ptr          drowidx;        // opt: array containing row indices DEV case
    };
    union {
        magma_index_t           *col;           // opt: array containing col indices CPU case
        magmaIndex_ptr          dcol;           // opt: array containing col indices DEV case
    };
    union {
        magma_index_t           *list;          // opt: linked list pointing to next element
        magmaIndex_ptr          dlist;          // opt: linked list pointing to next element
    };
    union {
        magma_uindex_t           *tile_ptr;              // opt: CSR5 tile pointer CPU case
        magmaUIndex_ptr          dtile_ptr;              // opt: CSR5 tile pointer DEV case
    };
    union {
        magma_uindex_t           *tile_desc;             // opt: CSR5 tile descriptor CPU case
        magmaUIndex_ptr          dtile_desc;             // opt: CSR5 tile descriptor DEV case
    };
    union {
        magma_index_t            *tile_desc_offset_ptr;  // opt: CSR5 tile descriptor offset pointer CPU case
        magmaIndex_ptr           dtile_desc_offset_ptr;  // opt: CSR5 tile descriptor offset pointer DEV case
    };
    union {
        magma_index_t            *tile_desc_offset;      // opt: CSR5 tile descriptor offset CPU case
        magmaIndex_ptr           dtile_desc_offset;      // opt: CSR5 tile descriptor offset DEV case
    };
    union {
        magmaDoubleComplex       *calibrator;            // opt: CSR5 calibrator CPU case
        magmaDoubleComplex_ptr   dcalibrator;            // opt: CSR5 calibrator DEV case
    };
    magma_index_t      *blockinfo;              // opt: for BCSR format CPU case
    magma_int_t        blocksize;               // opt: info for SELL-P/BCSR
    magma_int_t        numblocks;               // opt: info for SELL-P/BCSR
    magma_int_t        alignment;               // opt: info for SELL-P/BCSR
    magma_int_t        csr5_sigma;              // opt: info for CSR5
    magma_int_t        csr5_bit_y_offset;       // opt: info for CSR5
    magma_int_t        csr5_bit_scansum_offset; // opt: info for CSR5
    magma_int_t        csr5_num_packets;        // opt: info for CSR5
    magma_index_t      csr5_p;                  // opt: info for CSR5
    magma_index_t      csr5_num_offsets;        // opt: info for CSR5
    magma_index_t      csr5_tail_tile_start;    // opt: info for CSR5
    magma_order_t      major;                   // opt: row/col major for dense matrices
    magma_int_t        ld;                      // opt: leading dimension for dense
} magma_z_matrix;

typedef struct magma_c_matrix
{
    magma_storage_t    storage_type;            // matrix format - CSR, ELL, SELL-P, CSR5
    magma_location_t   memory_location;         // CPU or DEV
    magma_symmetry_t   sym;                     // opt: indicate symmetry
    magma_diagorder_t  diagorder_type;          // opt: only needed for factorization matrices
    magma_uplo_t   fill_mode;               // fill mode full/lower/upper
    magma_int_t        num_rows;                // number of rows
    magma_int_t        num_cols;                // number of columns
    magma_int_t        nnz;                     // opt: number of nonzeros
    magma_int_t        max_nnz_row;             // opt: max number of nonzeros in one row
    magma_int_t        diameter;                // opt: max distance of entry from main diagonal
    magma_int_t        true_nnz;              // opt: true nnz
    magma_bool_t       ownership;               // does MAGMA own the arrays of this matrix structure
    union {
        magmaFloatComplex       *val;           // array containing values in CPU case
        magmaFloatComplex_ptr   dval;           // array containing values in DEV case
    };
    union {
        magmaFloatComplex       *diag;          // opt: diagonal entries in CPU case
        magmaFloatComplex_ptr   ddiag;          // opt: diagonal entries in DEV case
    };
    union {
        magma_index_t           *row;           // row pointer CPU case
        magmaIndex_ptr          drow;           // row pointer DEV case
    };
    union {
        magma_index_t           *rowidx;        // opt: array containing row indices CPU case
        magmaIndex_ptr          drowidx;        // opt: array containing row indices DEV case
    };
    union {
        magma_index_t           *col;           // array containing col indices CPU case
        magmaIndex_ptr          dcol;           // array containing col indices DEV case
    };
    union {
        magma_index_t           *list;          // opt: linked list pointing to next element
        magmaIndex_ptr          dlist;          // opt: linked list pointing to next element
    };
    union {
        magma_uindex_t           *tile_ptr;              // opt: CSR5 tile pointer CPU case
        magmaUIndex_ptr          dtile_ptr;              // opt: CSR5 tile pointer DEV case
    };
    union {
        magma_uindex_t           *tile_desc;             // opt: CSR5 tile descriptor CPU case
        magmaUIndex_ptr          dtile_desc;             // opt: CSR5 tile descriptor DEV case
    };
    union {
        magma_index_t            *tile_desc_offset_ptr;  // opt: CSR5 tile descriptor offset pointer CPU case
        magmaIndex_ptr           dtile_desc_offset_ptr;  // opt: CSR5 tile descriptor offset pointer DEV case
    };
    union {
        magma_index_t            *tile_desc_offset;      // opt: CSR5 tile descriptor offset CPU case
        magmaIndex_ptr           dtile_desc_offset;      // opt: CSR5 tile descriptor offset DEV case
    };
    union {
        magmaFloatComplex        *calibrator;            // opt: CSR5 calibrator CPU case
        magmaFloatComplex_ptr    dcalibrator;            // opt: CSR5 calibrator DEV case
    };
    magma_index_t      *blockinfo;              // opt: for BCSR format CPU case
    magma_int_t        blocksize;               // opt: info for SELL-P/BCSR
    magma_int_t        numblocks;               // opt: info for SELL-P/BCSR
    magma_int_t        alignment;               // opt: info for SELL-P/BCSR
    magma_int_t        csr5_sigma;              // opt: info for CSR5
    magma_int_t        csr5_bit_y_offset;       // opt: info for CSR5
    magma_int_t        csr5_bit_scansum_offset; // opt: info for CSR5
    magma_int_t        csr5_num_packets;        // opt: info for CSR5
    magma_index_t      csr5_p;                  // opt: info for CSR5
    magma_index_t      csr5_num_offsets;        // opt: info for CSR5
    magma_index_t      csr5_tail_tile_start;    // opt: info for CSR5
    magma_order_t      major;                   // opt: row/col major for dense matrices
    magma_int_t        ld;                      // opt: leading dimension for dense
} magma_c_matrix;


typedef struct magma_d_matrix
{
    magma_storage_t    storage_type;            // matrix format - CSR, ELL, SELL-P, CSR5
    magma_location_t   memory_location;         // CPU or DEV
    magma_symmetry_t   sym;                     // opt: indicate symmetry
    magma_diagorder_t  diagorder_type;          // opt: only needed for factorization matrices
    magma_uplo_t   fill_mode;               // fill mode full/lower/upper
    magma_int_t        num_rows;                // number of rows
    magma_int_t        num_cols;                // number of columns
    magma_int_t        nnz;                     // opt: number of nonzeros
    magma_int_t        max_nnz_row;             // opt: max number of nonzeros in one row
    magma_int_t        diameter;                // opt: max distance of entry from main diagonal
    magma_int_t        true_nnz;              // opt: true nnz
    magma_bool_t       ownership;               // does MAGMA own the arrays of this matrix structure
    union {
        double                  *val;           // array containing values in CPU case
        magmaDouble_ptr         dval;           // array containing values in DEV case
    };
    union {
        double                  *diag;          // opt: diagonal entries in CPU case
        magmaDouble_ptr         ddiag;          // opt: diagonal entries in DEV case
    };
    union {
        magma_index_t           *row;           // row pointer CPU case
        magmaIndex_ptr          drow;           // row pointer DEV case
    };
    union {
        magma_index_t           *rowidx;        // opt: array containing row indices CPU case
        magmaIndex_ptr          drowidx;        // opt: array containing row indices DEV case
    };
    union {
        magma_index_t           *col;           // array containing col indices CPU case
        magmaIndex_ptr          dcol;           // array containing col indices DEV case
    };
    union {
        magma_index_t           *list;          // opt: linked list pointing to next element
        magmaIndex_ptr          dlist;          // opt: linked list pointing to next element
    };
    union {
        magma_uindex_t           *tile_ptr;              // opt: CSR5 tile pointer CPU case
        magmaUIndex_ptr          dtile_ptr;              // opt: CSR5 tile pointer DEV case
    };
    union {
        magma_uindex_t           *tile_desc;             // opt: CSR5 tile descriptor CPU case
        magmaUIndex_ptr          dtile_desc;             // opt: CSR5 tile descriptor DEV case
    };
    union {
        magma_index_t            *tile_desc_offset_ptr;  // opt: CSR5 tile descriptor offset pointer CPU case
        magmaIndex_ptr           dtile_desc_offset_ptr;  // opt: CSR5 tile descriptor offset pointer DEV case
    };
    union {
        magma_index_t            *tile_desc_offset;      // opt: CSR5 tile descriptor offset CPU case
        magmaIndex_ptr           dtile_desc_offset;      // opt: CSR5 tile descriptor offset DEV case
    };
    union {
        double                   *calibrator;            // opt: CSR5 calibrator CPU case
        magmaDouble_ptr          dcalibrator;            // opt: CSR5 calibrator DEV case
    };
    magma_index_t      *blockinfo;              // opt: for BCSR format CPU case
    magma_int_t        blocksize;               // opt: info for SELL-P/BCSR
    magma_int_t        numblocks;               // opt: info for SELL-P/BCSR
    magma_int_t        alignment;               // opt: info for SELL-P/BCSR
    magma_int_t        csr5_sigma;              // opt: info for CSR5
    magma_int_t        csr5_bit_y_offset;       // opt: info for CSR5
    magma_int_t        csr5_bit_scansum_offset; // opt: info for CSR5
    magma_int_t        csr5_num_packets;        // opt: info for CSR5
    magma_index_t      csr5_p;                  // opt: info for CSR5
    magma_index_t      csr5_num_offsets;        // opt: info for CSR5
    magma_index_t      csr5_tail_tile_start;    // opt: info for CSR5
    magma_order_t      major;                   // opt: row/col major for dense matrices
    magma_int_t        ld;                      // opt: leading dimension for dense
} magma_d_matrix;


typedef struct magma_s_matrix
{
    magma_storage_t    storage_type;            // matrix format - CSR, ELL, SELL-P, CSR5
    magma_location_t   memory_location;         // CPU or DEV
    magma_symmetry_t   sym;                     // opt: indicate symmetry
    magma_diagorder_t  diagorder_type;          // opt: only needed for factorization matrices
    magma_uplo_t   fill_mode;               // fill mode full/lower/upper
    magma_int_t        num_rows;                // number of rows
    magma_int_t        num_cols;                // number of columns
    magma_int_t        nnz;                     // opt: number of nonzeros
    magma_int_t        max_nnz_row;             // opt: max number of nonzeros in one row
    magma_int_t        diameter;                // opt: max distance of entry from main diagonal
    magma_int_t        true_nnz;              // opt: true nnz
    magma_bool_t       ownership;               // does MAGMA own the arrays of this matrix structure
    union {
        float                   *val;           // array containing values in CPU case
        magmaFloat_ptr          dval;           // array containing values in DEV case
    };
    union {
        float                   *diag;          // opt: diagonal entries in CPU case
        magmaFloat_ptr          ddiag;          // opt: diagonal entries in DEV case
    };
    union {
        magma_index_t           *row;           // opt: row pointer CPU case
        magmaIndex_ptr          drow;           // opt: row pointer DEV case
    };
    union {
        magma_index_t           *rowidx;        // opt: array containing row indices CPU case
        magmaIndex_ptr          drowidx;        // opt: array containing row indices DEV case
    };
    union {
        magma_index_t           *col;           // opt: array containing col indices CPU case
        magmaIndex_ptr          dcol;           // opt: array containing col indices DEV case
    };
    union {
        magma_index_t           *list;          // opt: linked list pointing to next element
        magmaIndex_ptr          dlist;          // opt: linked list pointing to next element
    };
    union {
        magma_uindex_t           *tile_ptr;              // opt: CSR5 tile pointer CPU case
        magmaUIndex_ptr          dtile_ptr;              // opt: CSR5 tile pointer DEV case
    };
    union {
        magma_uindex_t           *tile_desc;             // opt: CSR5 tile descriptor CPU case
        magmaUIndex_ptr          dtile_desc;             // opt: CSR5 tile descriptor DEV case
    };
    union {
        magma_index_t            *tile_desc_offset_ptr;  // opt: CSR5 tile descriptor offset pointer CPU case
        magmaIndex_ptr           dtile_desc_offset_ptr;  // opt: CSR5 tile descriptor offset pointer DEV case
    };
    union {
        magma_index_t            *tile_desc_offset;      // opt: CSR5 tile descriptor offset CPU case
        magmaIndex_ptr           dtile_desc_offset;      // opt: CSR5 tile descriptor offset DEV case
    };
    union {
        float                    *calibrator;            // opt: CSR5 calibrator CPU case
        magmaFloat_ptr           dcalibrator;            // opt: CSR5 calibrator DEV case
    };
    magma_index_t      *blockinfo;              // opt: for BCSR format CPU case
    magma_int_t        blocksize;               // opt: info for SELL-P/BCSR
    magma_int_t        numblocks;               // opt: info for SELL-P/BCSR
    magma_int_t        alignment;               // opt: info for SELL-P/BCSR
    magma_int_t        csr5_sigma;              // opt: info for CSR5
    magma_int_t        csr5_bit_y_offset;       // opt: info for CSR5
    magma_int_t        csr5_bit_scansum_offset; // opt: info for CSR5
    magma_int_t        csr5_num_packets;        // opt: info for CSR5
    magma_index_t      csr5_p;                  // opt: info for CSR5
    magma_index_t      csr5_num_offsets;        // opt: info for CSR5
    magma_index_t      csr5_tail_tile_start;    // opt: info for CSR5
    magma_order_t      major;                   // opt: row/col major for dense matrices
    magma_int_t        ld;                      // opt: leading dimension for dense
} magma_s_matrix;


// for backwards compatability, make these aliases.
typedef magma_s_matrix magma_s_sparse_matrix;
typedef magma_d_matrix magma_d_sparse_matrix;
typedef magma_c_matrix magma_c_sparse_matrix;
typedef magma_z_matrix magma_z_sparse_matrix;

typedef magma_s_matrix magma_s_vector;
typedef magma_d_matrix magma_d_vector;
typedef magma_c_matrix magma_c_vector;
typedef magma_z_matrix magma_z_vector;

/*
typedef struct magma_z_vector
{
    magma_location_t   memory_location;         // CPU or DEV
    magma_int_t        num_rows;                // number of rows
    magma_int_t        num_cols;                // number of columns (in case of a block of vectors)
    magma_int_t        nnz;                     // opt: number of nonzeros
    union {
        magmaDoubleComplex      *val;           // array containing values in CPU case
        magmaDoubleComplex_ptr  dval;           // array containing values in DEV case
    };
    magma_order_t      major;                   // storage type:Row/Column-Major
} magma_z_vector;

typedef struct magma_c_vector
{
    magma_location_t   memory_location;         // CPU or DEV
    magma_int_t        num_rows;                // number of rows
    magma_int_t        num_cols;                // number of columns (in case of a block of vectors)
    magma_int_t        nnz;                     // opt: number of nonzeros
    union {
        magmaFloatComplex       *val;           // array containing values in CPU case
        magmaFloatComplex_ptr   dval;           // array containing values in DEV case
    };
    magma_order_t      major;                   // storage type:Row/Column-Major
} magma_c_vector;


typedef struct magma_d_vector
{
    magma_location_t   memory_location;         // CPU or DEV
    magma_int_t        num_rows;                // number of rows
    magma_int_t        num_cols;                // number of columns (in case of a block of vectors)
    magma_int_t        nnz;                     // opt: number of nonzeros
    union {
        double                  *val;           // array containing values in CPU case
        magmaDouble_ptr         dval;           // array containing values in DEV case
    };
    magma_order_t      major;                   // storage type:Row/Column-Major
} magma_d_vector;


typedef struct magma_s_vector
{
    magma_location_t   memory_location;         // CPU or DEV
    magma_int_t        num_rows;                // number of rows
    magma_int_t        num_cols;                // number of columns (in case of a block of vectors)
    magma_int_t        nnz;                     // opt: number of nonzeros
    union {
        float                   *val;           // array containing values in CPU case
        magmaFloat_ptr          dval;           // array containing values in DEV case
    };
    magma_order_t      major;                   // storage type:Row/Column-Major
} magma_s_vector;
*/


//*****************     solver parameters     ********************************//

typedef struct magma_z_solver_par
{
    magma_solver_type  solver;                  // solver type
    magma_int_t        version;                 // sometimes there are different versions
    double             atol;                    // absolute residual stopping criterion
    double             rtol;                    // relative residual stopping criterion
    magma_int_t        maxiter;                 // upper iteration limit
    magma_int_t        restart;                 // for GMRES
    magma_ortho_t      ortho;                   // for GMRES
    magma_int_t        numiter;                 // feedback: number of needed iterations
    magma_int_t        spmv_count;              // feedback: number of needed SpMV - can be different to iteration count
    double             init_res;                // feedback: initial residual
    double             final_res;               // feedback: final residual
    double             iter_res;                // feedback: iteratively computed residual
    real_Double_t      runtime;                 // feedback: runtime needed
    real_Double_t      *res_vec;                // feedback: array containing residuals
    real_Double_t      *timing;                 // feedback: detailed timing
    magma_int_t        verbose;                 // print residual every 'verbose' iterations
    magma_int_t        num_eigenvalues;         // number of EV for eigensolvers
    magma_int_t        ev_length;               // needed for framework
    double             *eigenvalues;            // feedback: array containing eigenvalues
    magmaDoubleComplex_ptr      eigenvectors;   // feedback: array containing eigenvectors on DEV
    magma_int_t        info;                    // feedback: did the solver converge etc.

    //---------------------------------
    // the input for verbose is:
    // 0 = production mode
    // k>0 = convergence and timing is monitored in *res_vec and *timeing every  
    // k-th iteration 
    //
    // the output of info is:
    //  0 = convergence (stopping criterion met)
    // -1 = no convergence
    // -2 = convergence but stopping criterion not met within maxiter
    //--------------------------------
} magma_z_solver_par;



typedef struct magma_c_solver_par
{
    magma_solver_type  solver;                  // solver type
    magma_int_t        version;                 // sometimes there are different versions
    float              atol;                     // absolute residual stopping criterion
    float              rtol;                    // relative residual stopping criterion
    magma_int_t        maxiter;                 // upper iteration limit
    magma_int_t        restart;                 // for GMRES
    magma_ortho_t      ortho;                   // for GMRES
    magma_int_t        numiter;                 // feedback: number of needed iterations
    magma_int_t        spmv_count;              // feedback: number of needed SpMV - can be different to iteration count
    float              init_res;                // feedback: initial residual
    float              final_res;               // feedback: final residual
    float              iter_res;                // feedback: iteratively computed residual
    real_Double_t      runtime;                 // feedback: runtime needed
    real_Double_t      *res_vec;                // feedback: array containing residuals
    real_Double_t      *timing;                 // feedback: detailed timing
    magma_int_t        verbose;                 // print residual ever 'verbose' iterations
    magma_int_t        num_eigenvalues;         // number of EV for eigensolvers
    magma_int_t        ev_length;               // needed for framework
    float              *eigenvalues;            // feedback: array containing eigenvalues
    magmaFloatComplex_ptr       eigenvectors;   // feedback: array containing eigenvectors on DEV
    magma_int_t        info;                    // feedback: did the solver converge etc.

    //---------------------------------
    // the input for verbose is:
    // 0 = production mode
    // k>0 = convergence and timing is monitored in *res_vec and *timeing every  
    // k-th iteration 
    //
    // the output of info is:
    //  0 = convergence (stopping criterion met)
    // -1 = no convergence
    // -2 = convergence but stopping criterion not met within maxiter
    //--------------------------------
} magma_c_solver_par;



typedef struct magma_d_solver_par
{
    magma_solver_type  solver;                  // solver type
    magma_int_t        version;                 // sometimes there are different versions
    double             atol;                     // absolute residual stopping criterion
    double             rtol;                    // relative residual stopping criterion
    magma_int_t        maxiter;                 // upper iteration limit
    magma_int_t        restart;                 // for GMRES
    magma_ortho_t      ortho;                   // for GMRES
    magma_int_t        numiter;                 // feedback: number of needed iterations
    magma_int_t        spmv_count;              // feedback: number of needed SpMV - can be different to iteration count
    double             init_res;                // feedback: initial residual
    double             final_res;               // feedback: final residual
    double             iter_res;                // feedback: iteratively computed residual
    real_Double_t      runtime;                 // feedback: runtime needed
    real_Double_t      *res_vec;                // feedback: array containing residuals
    real_Double_t      *timing;                 // feedback: detailed timing
    magma_int_t        verbose;                 // print residual ever 'verbose' iterations
    magma_int_t        num_eigenvalues;         // number of EV for eigensolvers
    magma_int_t        ev_length;               // needed for framework
    double             *eigenvalues;            // feedback: array containing eigenvalues
    magmaDouble_ptr             eigenvectors;   // feedback: array containing eigenvectors on DEV
    magma_int_t        info;                    // feedback: did the solver converge etc.

    //---------------------------------
    // the input for verbose is:
    // 0 = production mode
    // k>0 = convergence and timing is monitored in *res_vec and *timeing every  
    // k-th iteration 
    //
    // the output of info is:
    //  0 = convergence (stopping criterion met)
    // -1 = no convergence
    // -2 = convergence but stopping criterion not met within maxiter
    //--------------------------------
} magma_d_solver_par;



typedef struct magma_s_solver_par
{
    magma_solver_type  solver;                  // solver type
    magma_int_t        version;                 // sometimes there are different versions
    float              atol;                     // absolute residual stopping criterion
    float              rtol;                    // relative residual stopping criterion
    magma_int_t        maxiter;                 // upper iteration limit
    magma_int_t        restart;                 // for GMRES
    magma_ortho_t      ortho;                   // for GMRES
    magma_int_t        numiter;                 // feedback: number of needed iterations
    magma_int_t        spmv_count;              // feedback: number of needed SpMV - can be different to iteration count
    float              init_res;                // feedback: initial residual
    float              final_res;               // feedback: final residual
    float              iter_res;                // feedback: iteratively computed residual
    real_Double_t      runtime;                 // feedback: runtime needed
    real_Double_t      *res_vec;                // feedback: array containing residuals
    real_Double_t      *timing;                 // feedback: detailed timing
    magma_int_t        verbose;                 // print residual ever 'verbose' iterations
    magma_int_t        num_eigenvalues;         // number of EV for eigensolvers
    magma_int_t        ev_length;               // needed for framework
    float              *eigenvalues;            // feedback: array containing eigenvalues
    magmaFloat_ptr              eigenvectors;   // feedback: array containing eigenvectors on DEV
    magma_int_t        info;                    // feedback: did the solver converge etc.

    //---------------------------------
    // the input for verbose is:
    // 0 = production mode
    // k>0 = convergence and timing is monitored in *res_vec and *timeing every  
    // k-th iteration 
    //
    // the output of info is:
    //       0          Success.
    //      -117        Not supported.
    //      -201        No convergence within iteration limit. 
    //      -202        No convergence.
    //      -203        Operator A is not positive definite.
    //--------------------------------
} magma_s_solver_par;



//************            preconditioner parameters       ********************//

#if CUDA_VERSION < 11000
    #define magma_solve_info_t cusparseSolveAnalysisInfo_t
#else
    #define magma_solve_info_t csrsm2Info_t
#endif
#if defined(HAVE_HIP)
    #define hipsparseSolveAnalysisInfo_t csrsm2Info_t
#endif

typedef struct magma_z_preconditioner
{
    magma_solver_type       solver;
    magma_solver_type       trisolver;
    magma_int_t             levels;
    magma_int_t             sweeps;
    magma_int_t             pattern;
    magma_int_t             bsize;
    magma_int_t             offset;
    magma_precision         format;
    double                  atol;                
    double                  rtol;    
    magma_int_t             maxiter;
    magma_int_t             restart; 
    magma_int_t             numiter;
    magma_int_t             spmv_count;  
    double                  init_res;
    double                  final_res;
    real_Double_t      runtime;                 // feedback: preconditioner runtime needed
    real_Double_t      setuptime;               // feedback: preconditioner setup time needed
    magma_z_matrix   M;
    magma_z_matrix   L;
    magma_z_matrix   LT;
    magma_z_matrix   U;
    magma_z_matrix   UT;
    magma_z_matrix   LD;
    magma_z_matrix   UD;
    magma_z_matrix   LDT;
    magma_z_matrix   UDT;
    magma_index_t *Lnz;
    magma_index_t *Unz;
    magma_index_t **Lja;
    magma_index_t **Uja;
    magmaDoubleComplex **Lma;
    magmaDoubleComplex **Uma;
    magma_z_matrix          d;
    magma_z_matrix          d2;
    magma_z_matrix          work1;
    magma_z_matrix          work2;
    magma_int_t*            int_array_1;
    magma_int_t*            int_array_2;
    magma_index_t*            L_dgraphindegree;     // for sync-free trisolve
    magma_index_t*            L_dgraphindegree_bak; // for sync-free trisolve
    magma_index_t*            U_dgraphindegree;     // for sync-free trisolve
    magma_index_t*            U_dgraphindegree_bak; // for sync-free trisolve
<<<<<<< HEAD
#if defined(MAGMA_USE_SOLVEANALYSIS)
    cusparseSolveAnalysisInfo_t cuinfo;
    cusparseSolveAnalysisInfo_t cuinfoL;
    cusparseSolveAnalysisInfo_t cuinfoLT;
    cusparseSolveAnalysisInfo_t cuinfoU;
    cusparseSolveAnalysisInfo_t cuinfoUT;
#endif

=======
    magma_solve_info_t cuinfo;
    magma_solve_info_t cuinfoL;
    magma_solve_info_t cuinfoLT;
    magma_solve_info_t cuinfoU;
    magma_solve_info_t cuinfoUT;
>>>>>>> 23f549e9
    magma_bool_t            transpose;                 // need the transpose for the solver?
#if defined(HAVE_PASTIX)
    pastix_data_t*          pastix_data;
    magma_int_t*            iparm;
    double*                 dparm;
#endif
} magma_z_preconditioner;

typedef struct magma_c_preconditioner
{
    magma_solver_type       solver;
    magma_solver_type       trisolver;
    magma_int_t             levels;
    magma_int_t             sweeps;
    magma_int_t             pattern;
    magma_int_t             bsize;
    magma_int_t             offset;
    magma_precision         format;
    float                   atol;                
    float                   rtol;               
    magma_int_t             maxiter;
    magma_int_t             restart; 
    magma_int_t             numiter;
    magma_int_t             spmv_count;
    float                   init_res;
    float                   final_res;
    real_Double_t      runtime;                // feedback: preconditioner runtime needed
    real_Double_t      setuptime;           // feedback: preconditioner setup time needed
    magma_c_matrix   M;
    magma_c_matrix   L;
    magma_c_matrix   LT;
    magma_c_matrix   U;
    magma_c_matrix   UT;
    magma_c_matrix   LD;
    magma_c_matrix   UD;
    magma_c_matrix   LDT;
    magma_c_matrix   UDT;
    magma_index_t *Lnz;
    magma_index_t *Unz;
    magma_index_t **Lja;
    magma_index_t **Uja;
    magmaFloatComplex **Lma;
    magmaFloatComplex **Uma;
    magma_c_matrix          d;
    magma_c_matrix          d2;
    magma_c_matrix          work1;
    magma_c_matrix          work2;
    magma_int_t*            int_array_1;
    magma_int_t*            int_array_2;
    magma_index_t*            L_dgraphindegree;     // for sync-free trisolve
    magma_index_t*            L_dgraphindegree_bak; // for sync-free trisolve
    magma_index_t*            U_dgraphindegree;     // for sync-free trisolve
    magma_index_t*            U_dgraphindegree_bak; // for sync-free trisolve
<<<<<<< HEAD

#if defined(MAGMA_USE_SOLVEANALYSIS)
    cusparseSolveAnalysisInfo_t cuinfo;
    cusparseSolveAnalysisInfo_t cuinfoL;
    cusparseSolveAnalysisInfo_t cuinfoLT;
    cusparseSolveAnalysisInfo_t cuinfoU;
    cusparseSolveAnalysisInfo_t cuinfoUT;
#endif

=======
    magma_solve_info_t cuinfo;
    magma_solve_info_t cuinfoL;
    magma_solve_info_t cuinfoLT;
    magma_solve_info_t cuinfoU;
    magma_solve_info_t cuinfoUT;
>>>>>>> 23f549e9
    magma_bool_t            transpose;                 // need the transpose for the solver?
#if defined(HAVE_PASTIX)
    pastix_data_t*          pastix_data;
    magma_int_t*            iparm;
    float*                  dparm;
#endif
} magma_c_preconditioner;


typedef struct magma_d_preconditioner
{
    magma_solver_type       solver;
    magma_solver_type       trisolver;
    magma_int_t             levels;
    magma_int_t             sweeps;
    magma_int_t             pattern;
    magma_int_t             bsize;
    magma_int_t             offset;
    magma_precision         format;
    double                  atol;                
    double                  rtol; 
    magma_int_t             maxiter;
    magma_int_t             restart; 
    magma_int_t             numiter;
    magma_int_t             spmv_count;
    double                  init_res;
    double                  final_res;
    real_Double_t      runtime;                // feedback: preconditioner runtime needed
    real_Double_t      setuptime;           // feedback: preconditioner setup time needed
    magma_d_matrix   M;
    magma_d_matrix   L;
    magma_d_matrix   LT;
    magma_d_matrix   U;
    magma_d_matrix   UT;
    magma_d_matrix   LD;
    magma_d_matrix   UD;
    magma_d_matrix   LDT;
    magma_d_matrix   UDT;
    magma_index_t *Lnz;
    magma_index_t *Unz;
    magma_index_t **Lja;
    magma_index_t **Uja;
    double **Lma;
    double **Uma;
    magma_d_matrix          d;
    magma_d_matrix          d2;
    magma_d_matrix          work1;
    magma_d_matrix          work2;
    magma_int_t*            int_array_1;
    magma_int_t*            int_array_2;
    magma_index_t*            L_dgraphindegree;     // for sync-free trisolve
    magma_index_t*            L_dgraphindegree_bak; // for sync-free trisolve
    magma_index_t*            U_dgraphindegree;     // for sync-free trisolve
    magma_index_t*            U_dgraphindegree_bak; // for sync-free trisolve
<<<<<<< HEAD

#if defined(MAGMA_USE_SOLVEANALYSIS)
    cusparseSolveAnalysisInfo_t cuinfo;
    cusparseSolveAnalysisInfo_t cuinfoL;
    cusparseSolveAnalysisInfo_t cuinfoLT;
    cusparseSolveAnalysisInfo_t cuinfoU;
    cusparseSolveAnalysisInfo_t cuinfoUT;
#endif

=======
    magma_solve_info_t cuinfo;
    magma_solve_info_t cuinfoL;
    magma_solve_info_t cuinfoLT;
    magma_solve_info_t cuinfoU;
    magma_solve_info_t cuinfoUT;
>>>>>>> 23f549e9
    magma_bool_t            transpose;                 // need the transpose for the solver?
#if defined(HAVE_PASTIX)
    pastix_data_t*          pastix_data;
    magma_int_t*            iparm;
    double*                 dparm;
#endif
} magma_d_preconditioner;


typedef struct magma_s_preconditioner
{
    magma_solver_type       solver;
    magma_solver_type       trisolver;
    magma_int_t             levels;
    magma_int_t             sweeps;
    magma_int_t             pattern;
    magma_int_t             bsize;
    magma_int_t             offset;
    magma_precision         format;
    float                   atol;                
    float                   rtol;    
    magma_int_t             maxiter;
    magma_int_t             restart; 
    magma_int_t             numiter;
    magma_int_t             spmv_count;
    float                   init_res;
    float                   final_res;
    real_Double_t      runtime;                // feedback: preconditioner runtime needed
    real_Double_t      setuptime;           // feedback: preconditioner setup time needed
    magma_s_matrix   M;
    magma_s_matrix   L;
    magma_s_matrix   LT;
    magma_s_matrix   U;
    magma_s_matrix   UT;
    magma_s_matrix   LD;
    magma_s_matrix   UD;
    magma_s_matrix   LDT;
    magma_s_matrix   UDT;
    magma_index_t *Lnz;
    magma_index_t *Unz;
    magma_index_t **Lja;
    magma_index_t **Uja;
    float **Lma;
    float **Uma;
    magma_s_matrix          d;
    magma_s_matrix          d2;
    magma_s_matrix          work1;
    magma_s_matrix          work2;
    magma_int_t*            int_array_1;
    magma_int_t*            int_array_2;
    magma_index_t*            L_dgraphindegree;     // for sync-free trisolve
    magma_index_t*            L_dgraphindegree_bak; // for sync-free trisolve
    magma_index_t*            U_dgraphindegree;     // for sync-free trisolve
    magma_index_t*            U_dgraphindegree_bak; // for sync-free trisolve
<<<<<<< HEAD
#if defined(MAGMA_USE_SOLVEANALYSIS)
    cusparseSolveAnalysisInfo_t cuinfo;
    cusparseSolveAnalysisInfo_t cuinfoL;
    cusparseSolveAnalysisInfo_t cuinfoLT;
    cusparseSolveAnalysisInfo_t cuinfoU;
    cusparseSolveAnalysisInfo_t cuinfoUT;
#endif
=======
    magma_solve_info_t cuinfo;
    magma_solve_info_t cuinfoL;
    magma_solve_info_t cuinfoLT;
    magma_solve_info_t cuinfoU;
    magma_solve_info_t cuinfoUT;
>>>>>>> 23f549e9
    magma_bool_t            transpose;                 // need the transpose for the solver?
#if defined(HAVE_PASTIX)
    pastix_data_t*          pastix_data;
    magma_int_t*            iparm;
    float*                  dparm;
#endif
} magma_s_preconditioner;


//##############################################################################
//
//              opts for the testers
//
//##############################################################################

typedef struct magma_zopts
{
    magma_operation_t       operation;
    magma_location_t        compute_location;
    magma_z_solver_par      solver_par;
    magma_z_preconditioner  precond_par;
    magma_storage_t         input_format;
    magma_trans_t           trans;
    magma_int_t             blocksize;
    magma_int_t             alignment;
    magma_storage_t         output_format;
    magma_location_t        input_location;
    magma_location_t        output_location;
    magma_scale_t           scaling;
} magma_zopts;

typedef struct magma_copts
{
    magma_operation_t       operation;
    magma_location_t        compute_location;
    magma_c_solver_par      solver_par;
    magma_c_preconditioner  precond_par;
    magma_storage_t         input_format;
    magma_trans_t           trans;
    magma_int_t             blocksize;
    magma_int_t             alignment;
    magma_storage_t         output_format;
    magma_location_t        input_location;
    magma_location_t        output_location;
    magma_scale_t           scaling;
} magma_copts;

typedef struct magma_dopts
{
    magma_operation_t       operation;
    magma_location_t        compute_location;
    magma_d_solver_par      solver_par;
    magma_d_preconditioner  precond_par;
    magma_storage_t         input_format;
    magma_trans_t           trans;
    magma_int_t             blocksize;
    magma_int_t             alignment;
    magma_storage_t         output_format;
    magma_location_t        input_location;
    magma_location_t        output_location;
    magma_scale_t           scaling;
} magma_dopts;

typedef struct magma_sopts
{
    magma_operation_t       operation;
    magma_location_t        compute_location;
    magma_s_solver_par      solver_par;
    magma_s_preconditioner  precond_par;
    magma_storage_t         input_format;
    magma_trans_t           trans;
    magma_int_t             blocksize;
    magma_int_t             alignment;
    magma_storage_t         output_format;
    magma_location_t        input_location;
    magma_location_t        output_location;
    magma_scale_t           scaling;
} magma_sopts;

#ifdef __cplusplus
}
#endif

#endif        //  #ifndef MAGMASPARSE_TYPES_H<|MERGE_RESOLUTION|>--- conflicted
+++ resolved
@@ -658,22 +658,14 @@
     magma_index_t*            L_dgraphindegree_bak; // for sync-free trisolve
     magma_index_t*            U_dgraphindegree;     // for sync-free trisolve
     magma_index_t*            U_dgraphindegree_bak; // for sync-free trisolve
-<<<<<<< HEAD
-#if defined(MAGMA_USE_SOLVEANALYSIS)
-    cusparseSolveAnalysisInfo_t cuinfo;
-    cusparseSolveAnalysisInfo_t cuinfoL;
-    cusparseSolveAnalysisInfo_t cuinfoLT;
-    cusparseSolveAnalysisInfo_t cuinfoU;
-    cusparseSolveAnalysisInfo_t cuinfoUT;
-#endif
-
-=======
+    
+    /* was merge conflict, assume master */
     magma_solve_info_t cuinfo;
     magma_solve_info_t cuinfoL;
     magma_solve_info_t cuinfoLT;
     magma_solve_info_t cuinfoU;
     magma_solve_info_t cuinfoUT;
->>>>>>> 23f549e9
+    
     magma_bool_t            transpose;                 // need the transpose for the solver?
 #if defined(HAVE_PASTIX)
     pastix_data_t*          pastix_data;
@@ -727,23 +719,15 @@
     magma_index_t*            L_dgraphindegree_bak; // for sync-free trisolve
     magma_index_t*            U_dgraphindegree;     // for sync-free trisolve
     magma_index_t*            U_dgraphindegree_bak; // for sync-free trisolve
-<<<<<<< HEAD
-
-#if defined(MAGMA_USE_SOLVEANALYSIS)
-    cusparseSolveAnalysisInfo_t cuinfo;
-    cusparseSolveAnalysisInfo_t cuinfoL;
-    cusparseSolveAnalysisInfo_t cuinfoLT;
-    cusparseSolveAnalysisInfo_t cuinfoU;
-    cusparseSolveAnalysisInfo_t cuinfoUT;
-#endif
-
-=======
+    
+
     magma_solve_info_t cuinfo;
     magma_solve_info_t cuinfoL;
     magma_solve_info_t cuinfoLT;
     magma_solve_info_t cuinfoU;
     magma_solve_info_t cuinfoUT;
->>>>>>> 23f549e9
+    
+    
     magma_bool_t            transpose;                 // need the transpose for the solver?
 #if defined(HAVE_PASTIX)
     pastix_data_t*          pastix_data;
@@ -798,23 +782,13 @@
     magma_index_t*            L_dgraphindegree_bak; // for sync-free trisolve
     magma_index_t*            U_dgraphindegree;     // for sync-free trisolve
     magma_index_t*            U_dgraphindegree_bak; // for sync-free trisolve
-<<<<<<< HEAD
-
-#if defined(MAGMA_USE_SOLVEANALYSIS)
-    cusparseSolveAnalysisInfo_t cuinfo;
-    cusparseSolveAnalysisInfo_t cuinfoL;
-    cusparseSolveAnalysisInfo_t cuinfoLT;
-    cusparseSolveAnalysisInfo_t cuinfoU;
-    cusparseSolveAnalysisInfo_t cuinfoUT;
-#endif
-
-=======
+
     magma_solve_info_t cuinfo;
     magma_solve_info_t cuinfoL;
     magma_solve_info_t cuinfoLT;
     magma_solve_info_t cuinfoU;
     magma_solve_info_t cuinfoUT;
->>>>>>> 23f549e9
+    
     magma_bool_t            transpose;                 // need the transpose for the solver?
 #if defined(HAVE_PASTIX)
     pastix_data_t*          pastix_data;
@@ -869,21 +843,13 @@
     magma_index_t*            L_dgraphindegree_bak; // for sync-free trisolve
     magma_index_t*            U_dgraphindegree;     // for sync-free trisolve
     magma_index_t*            U_dgraphindegree_bak; // for sync-free trisolve
-<<<<<<< HEAD
-#if defined(MAGMA_USE_SOLVEANALYSIS)
-    cusparseSolveAnalysisInfo_t cuinfo;
-    cusparseSolveAnalysisInfo_t cuinfoL;
-    cusparseSolveAnalysisInfo_t cuinfoLT;
-    cusparseSolveAnalysisInfo_t cuinfoU;
-    cusparseSolveAnalysisInfo_t cuinfoUT;
-#endif
-=======
+    
     magma_solve_info_t cuinfo;
     magma_solve_info_t cuinfoL;
     magma_solve_info_t cuinfoLT;
     magma_solve_info_t cuinfoU;
     magma_solve_info_t cuinfoUT;
->>>>>>> 23f549e9
+    
     magma_bool_t            transpose;                 // need the transpose for the solver?
 #if defined(HAVE_PASTIX)
     pastix_data_t*          pastix_data;
