/*
    -- MAGMA (version 2.0) --
       Univ. of Tennessee, Knoxville
       Univ. of California, Berkeley
       Univ. of Colorado, Denver
       @date

       @author Mathieu Faverge
       @author Mark Gates

       Based on PLASMA common.h
*/

// =============================================================================
// MAGMA facilities of interest to both src and magmablas directories

#ifndef MAGMA_INTERNAL_H
#define MAGMA_INTERNAL_H

#include <stdlib.h>
#include <stdio.h>
#include <math.h>
#include <string.h>
#include <ctype.h>

#if defined( _WIN32 ) || defined( _WIN64 )

    #include "magma_winthread.h"
    #include <windows.h>
    #include <limits.h>
    #include <io.h>

    // functions where Microsoft fails to provide C99 standard
    // (only with Microsoft, not with nvcc on Windows)
    // in both magma_internal.h and testings.h
    #ifndef __NVCC__

        #include <float.h>
        #define copysign(x,y) _copysign(x,y)
        #define isnan(x)      _isnan(x)
        #define isinf(x)      ( ! _finite(x) && ! _isnan(x) )
        #define isfinite(x)   _finite(x)
        // note _snprintf has slightly different semantics than snprintf
        #define snprintf _snprintf

    #endif

#else

    #include <pthread.h>
    #include <unistd.h>
    #include <inttypes.h>

    // our magma_winthread doesn't have pthread_key;
    // assume other platforms (Linux, MacOS, etc.) do.
    #define HAVE_PTHREAD_KEY

#endif

// provide our own support for pthread_barrier on MacOS and Windows
#include "pthread_barrier.h"

#include "magma_v2.h"
#include "magma_lapack.h"
#include "magma_operators.h"
#include "magma_threadsetting.h"

/***************************************************************************//**
    Define magma_queue structure, which wraps around CUDA and OpenCL queues.
    In C, this is a simple struct.
    In C++, it is a class with getter member functions.
    For both C/C++, use magma_queue_create() and magma_queue_destroy()
    to create and destroy a queue. Global getter functions exist to query the
    queue.

    @see magma_queue_create
    @see magma_queue_create_v2
    @see magma_queue_destroy
    @see magma_queue_get_device
    @see magma_queue_get_cuda_stream
    @see magma_queue_get_cublas_handle
    @see magma_queue_get_cusparse_handle
    @see magma_queue_get_hip_stream
    @see magma_queue_get_hipblas_handle
    @see magma_queue_get_hipsparse_handle

    @ingroup magma_queue
*******************************************************************************/

struct magma_queue
{
#ifdef __cplusplus
public:
    /// @return device associated with this queue
    magma_device_t   device()          { return device__;   }

    #ifdef HAVE_CUBLAS
    /// @return CUDA stream associated with this queue; requires CUDA.
    cudaStream_t     cuda_stream()     { return stream__;   }

    /// @return cuBLAS handle associated with this queue; requires CUDA.
    /// MAGMA assumes the handle won't be changed, e.g., its stream won't be modified.
    cublasHandle_t   cublas_handle()   { return cublas__;   }

    /// @return cuSparse handle associated with this queue; requires CUDA.
    /// MAGMA assumes the handle won't be changed, e.g., its stream won't be modified.
    cusparseHandle_t cusparse_handle() { return cusparse__; }

    #endif

<<<<<<< HEAD
    // pointer array setup.
    void setup_ptrArray() {
        if(ptrArray__ == NULL) {
            magma_malloc((void**)&(ptrArray__), 3 * maxbatch__ * sizeof(void*));
            assert( ptrArray__ != NULL);
            dAarray__ = ptrArray__;
            dBarray__ = dAarray__ + maxbatch__;
            dCarray__ = dBarray__ + maxbatch__;
        }
    }
=======
    
    #ifdef HAVE_HIP
    
    hipStream_t      hip_stream()      { return stream__; };

    hipblasHandle_t  hipblas_handle()  { return hipblas__; };

    hipsparseHandle_t hipsparse_handle() { return hipsparse__; };

    #endif

>>>>>>> 5152d88f

    /// @return the pointer array dAarray__.
    void** get_dAarray() {
        if(ptrArray__ == NULL) setup_ptrArray();
        return dAarray__;
    }

    /// @return the pointer array dBarray__.
    void** get_dBarray() {
        if(ptrArray__ == NULL) setup_ptrArray();
        return dBarray__;
    }

    /// @return the pointer array dCarray__.
    void** get_dCarray() {
        if(ptrArray__ == NULL) setup_ptrArray();
        return dCarray__;
    }

    /// @return the pointer array dCarray__.
    magma_int_t get_maxBatch() {return (magma_int_t)maxbatch__; }

protected:
    friend
    void magma_queue_create_internal(
        magma_device_t device, magma_queue_t* queuePtr,
        const char* func, const char* file, int line );

    #ifdef HAVE_CUBLAS
    friend
    void magma_queue_create_from_cuda_internal(
        magma_device_t   device,
        cudaStream_t     stream,
        cublasHandle_t   cublas_handle,
        cusparseHandle_t cusparse_handle,
        magma_queue_t*   queuePtr,
        const char* func, const char* file, int line );
    #endif

    #ifdef HAVE_HIP
    friend
    void magma_queue_create_from_hip_internal(
        magma_device_t    device,
        hipStream_t       stream,
        hipblasHandle_t   hipblas_handle,
        hipsparseHandle_t hipsparse_handle,
        magma_queue_t*    queuePtr,
        const char* func, const char* file, int line );
    #endif


    friend
    void magma_queue_destroy_internal(
        magma_queue_t queue,
        const char* func, const char* file, int line );
#endif // __cplusplus

    // protected members -- access through getters
    // bitmask whether MAGMA owns the CUDA stream, cuBLAS and cuSparse handles
    int              own__;
    magma_device_t   device__;      // associated device ID
    int              maxbatch__;    // maximum size of the pointer array
    void**           ptrArray__;    // pointer array workspace for batch routines
    void**           dAarray__;     // pointer array (assigned from ptrArray, not allocated/freed)
    void**           dBarray__;     // pointer array (assigned from ptrArray, not allocated/freed)
    void**           dCarray__;     // pointer array (assigned from ptrArray, not allocated/freed)

    #ifdef HAVE_CUBLAS
    cudaStream_t     stream__;      // associated CUDA stream; may be NULL
    cublasHandle_t   cublas__;      // associated cuBLAS handle
    cusparseHandle_t cusparse__;    // associated cuSparse handle
<<<<<<< HEAD
    #endif // HAVE_CUBLAS
=======
    #endif

    #ifdef HAVE_HIP
    hipStream_t      stream__;
    //rocblas_handle rocblas__;
    hipblasHandle_t  hipblas__;
    hipsparseHandle_t hipsparse__;

    #endif

>>>>>>> 5152d88f
};

#ifdef __cplusplus
extern "C" {
#endif

// needed for BLAS functions that no longer include magma.h (v1)
magma_queue_t magmablasGetQueue();

#ifdef __cplusplus
}
#endif


// =============================================================================
// Determine if weak symbols are allowed

#if defined(linux) || defined(__linux) || defined(__linux__)
#if defined(__GNUC_EXCL__) || defined(__GNUC__)
#define MAGMA_HAVE_WEAK    1
#endif
#endif


// =============================================================================
// Global utilities
// in both magma_internal.h and testings.h
// These generally require that magma_internal.h be the last header,
// as max() and min() often conflict with system and library headers.

#ifndef max
#define max(a, b) ((a) > (b) ? (a) : (b))
#endif

#ifndef min
#define min(a, b) ((a) < (b) ? (a) : (b))
#endif

/***************************************************************************//**
    Suppress "warning: unused variable" in a portable fashion.
    @ingroup magma_internal
*******************************************************************************/
#define MAGMA_UNUSED(var)  ((void)var)

#endif // MAGMA_INTERNAL_H<|MERGE_RESOLUTION|>--- conflicted
+++ resolved
@@ -108,7 +108,6 @@
 
     #endif
 
-<<<<<<< HEAD
     // pointer array setup.
     void setup_ptrArray() {
         if(ptrArray__ == NULL) {
@@ -119,7 +118,6 @@
             dCarray__ = dBarray__ + maxbatch__;
         }
     }
-=======
     
     #ifdef HAVE_HIP
     
@@ -131,7 +129,6 @@
 
     #endif
 
->>>>>>> 5152d88f
 
     /// @return the pointer array dAarray__.
     void** get_dAarray() {
@@ -203,10 +200,7 @@
     cudaStream_t     stream__;      // associated CUDA stream; may be NULL
     cublasHandle_t   cublas__;      // associated cuBLAS handle
     cusparseHandle_t cusparse__;    // associated cuSparse handle
-<<<<<<< HEAD
     #endif // HAVE_CUBLAS
-=======
-    #endif
 
     #ifdef HAVE_HIP
     hipStream_t      stream__;
@@ -215,8 +209,6 @@
     hipsparseHandle_t hipsparse__;
 
     #endif
-
->>>>>>> 5152d88f
 };
 
 #ifdef __cplusplus
